--- conflicted
+++ resolved
@@ -11,12 +11,9 @@
   "crates/rpc",
   "crates/eth/",
   "crates/submission",
-<<<<<<< HEAD
-  "testing-tools", "crates/matching-engine",
-=======
   "testing-tools",
+  "crates/matching-engine",
   "crates/sol-bindings",
->>>>>>> 44e19896
 ]
 
 
