--- conflicted
+++ resolved
@@ -165,13 +165,9 @@
 
     let validator = init_validation(
         rpc_wrapper,
-<<<<<<< HEAD
         CACHE_VALIDATION_SIZE,
         handles.validator_tx.clone(),
         handles.validator_rx
-=======
-        CACHE_VALIDATION_SIZE
->>>>>>> 46bff86d
     );
 
     let network_handle = network.handle.clone();
@@ -187,16 +183,12 @@
         handles.pool_rx
     )
     .with_config(pool_config)
-<<<<<<< HEAD
     .build_with_channels(
         executor,
         handles.orderpool_tx,
         handles.orderpool_rx,
         handles.validator_tx,
         handles.pool_manager_tx
-=======
-    .build_with_channels(executor, handles.orderpool_tx, handles.orderpool_rx, handles.pool_manager_tx
->>>>>>> 46bff86d
     );
     if let Some(port) = port {
         let server = ServerBuilder::default()
