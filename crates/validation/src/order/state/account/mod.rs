--- conflicted
+++ resolved
@@ -1,28 +1,16 @@
 //! keeps track of account state for orders
 use std::sync::Arc;
 
-<<<<<<< HEAD
 use alloy::primitives::{Address, B256};
-use angstrom_types::sol_bindings::{ext::RawPoolOrder, grouped_orders::OrderWithStorageData};
-=======
-use alloy_primitives::{Address, B256};
 use angstrom_types::{
     orders::OrderLocation,
     sol_bindings::{ext::RawPoolOrder, grouped_orders::OrderWithStorageData}
 };
->>>>>>> 46bff86d
 use dashmap::DashSet;
 use thiserror::Error;
 use user::UserAccounts;
 
-<<<<<<< HEAD
-use super::{
-    db_state_utils::StateFetchUtils,
-    pools::{index_to_address::AssetIndexToAddressWrapper, UserOrderPoolInfo}
-};
-=======
 use super::{db_state_utils::StateFetchUtils, pools::UserOrderPoolInfo};
->>>>>>> 46bff86d
 use crate::{common::lru_db::BlockStateProviderFactory, RevmLRU};
 
 pub mod user;
@@ -198,13 +186,8 @@
         sync::{atomic::AtomicU64, Arc}
     };
 
-<<<<<<< HEAD
     use alloy::primitives::{FixedBytes, U256};
     use angstrom_types::sol_bindings::{grouped_orders::GroupedVanillaOrder, RawPoolOrder};
-=======
-    use alloy_primitives::U256;
-    use angstrom_types::sol_bindings::grouped_orders::GroupedVanillaOrder;
->>>>>>> 46bff86d
     use dashmap::DashSet;
     use rand::thread_rng;
     use reth_primitives::Address;
@@ -259,8 +242,8 @@
             true,
             Some(pool),
             None,
-            Some(asset0),
-            Some(asset1),
+            Some(token0),
+            Some(token1),
             Some(420),
             Some(user)
         )
@@ -310,8 +293,8 @@
             true,
             Some(pool),
             None,
-            Some(asset0),
-            Some(asset1),
+            Some(token0),
+            Some(token1),
             Some(420),
             Some(user)
         )
@@ -372,8 +355,8 @@
             true,
             Some(pool),
             None,
-            Some(asset0),
-            Some(asset1),
+            Some(token0),
+            Some(token1),
             Some(420),
             Some(user)
         )
@@ -385,8 +368,8 @@
             true,
             Some(pool),
             None,
-            Some(asset0),
-            Some(asset1),
+            Some(token0),
+            Some(token1),
             Some(10),
             Some(user)
         )
@@ -449,8 +432,8 @@
             true,
             Some(pool),
             None,
-            Some(asset0),
-            Some(asset1),
+            Some(token0),
+            Some(token1),
             Some(420),
             Some(user)
         )
