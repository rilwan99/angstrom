use std::{
    pin::Pin,
    sync::{atomic::AtomicU64, Arc},
    task::Poll
};

use alloy::primitives::{Address, BlockNumber, B256};
use angstrom_types::{pair_with_price::PairsWithPrice, primitive::NewInitializedPool};
use angstrom_utils::key_split_threadpool::KeySplitThreadpool;
use futures::{Future, Stream, StreamExt};
use matching_engine::cfmm::uniswap::pool_manager::SyncedUniswapPools;
use tokio::runtime::Handle;

use super::{
    sim::SimValidation,
    state::{
        account::user::UserAddress, db_state_utils::StateFetchUtils, pools::PoolsTracker,
        token_pricing::TokenPriceGenerator, StateValidation
    },
    OrderValidationRequest
};
use crate::order::{state::account::UserAccountProcessor, OrderValidation};

pub struct OrderValidator<DB, Pools, Fetch> {
<<<<<<< HEAD
    sim:          SimValidation<DB>,
    state:        StateValidation<Pools, Fetch>,
    thread_pool:
        KeySplitThreadpool<UserAddress, Pin<Box<dyn Future<Output = ()> + Send + Sync>>, Handle>,
    block_number: Arc<AtomicU64>
=======
    sim:              SimValidation<DB>,
    state:            StateValidation<Pools, Fetch>,
    token_conversion: TokenPriceGenerator,
    token_updates:    Pin<Box<dyn Stream<Item = Vec<PairsWithPrice>> + 'static>>,
    thread_pool: KeySplitThreadpool<UserAddress, Pin<Box<dyn Future<Output = ()> + Send>>, Handle>,
    block_number:     Arc<AtomicU64>
>>>>>>> 093e3ee8
}

impl<DB, Pools, Fetch> OrderValidator<DB, Pools, Fetch>
where
    DB: Unpin + Clone + 'static + revm::DatabaseRef + reth_provider::BlockNumReader + Sync + Send,
    <DB as revm::DatabaseRef>::Error: Send + Sync,
    Pools: PoolsTracker + Sync + 'static,
    Fetch: StateFetchUtils + Sync + 'static
{
    #[allow(clippy::too_many_arguments)]
    pub async fn new(
        sim: SimValidation<DB>,
        block_number: Arc<AtomicU64>,
        pools: Pools,
        fetch: Fetch,
        uniswap_pools: SyncedUniswapPools,
        thread_pool: KeySplitThreadpool<
            UserAddress,
            Pin<Box<dyn Future<Output = ()> + Send + Sync>>,
            Handle
        >,
        token_conversion: TokenPriceGenerator,
        token_updates: Pin<Box<dyn Stream<Item = Vec<PairsWithPrice>> + 'static>>
    ) -> Self {
        let state = StateValidation::new(UserAccountProcessor::new(fetch), pools, uniswap_pools);

        Self { state, sim, block_number, thread_pool, token_conversion, token_updates }
    }

    pub fn on_new_block(
        &mut self,
        block_number: BlockNumber,
        completed_orders: Vec<B256>,
        address_changes: Vec<Address>
    ) {
        self.block_number
            .store(block_number, std::sync::atomic::Ordering::SeqCst);
        self.state.new_block(completed_orders, address_changes);
    }

    /// only checks state
    pub fn validate_order(&mut self, order: OrderValidationRequest) {
        let block_number = self.block_number.load(std::sync::atomic::Ordering::SeqCst);
        let order_validation: OrderValidation = order.into();
        let user = order_validation.user();
        let cloned_state = self.state.clone();
        let cloned_sim = self.sim.clone();
        let cloned_price = self.token_conversion.clone();

        self.thread_pool.add_new_task(
            user,
            Box::pin(async move {
                match order_validation {
                    OrderValidation::Limit(tx, order, _) => {
                        let mut results = cloned_state.handle_regular_order(order, block_number);
                        results.add_gas_cost_or_invalidate(&cloned_sim, &cloned_price, true);

                        let _ = tx.send(results);
                    }
                    OrderValidation::Searcher(tx, order, _) => {
                        let mut results = cloned_state.handle_regular_order(order, block_number);
                        results.add_gas_cost_or_invalidate(&cloned_sim, &cloned_price, false);

                        let _ = tx.send(results);
                    }
                    _ => unreachable!()
                }
            })
        );
    }

    pub fn index_new_pool(&mut self, pool: NewInitializedPool) {
        self.state.index_new_pool(pool);
    }
}

impl<DB, Pools, Fetch> Future for OrderValidator<DB, Pools, Fetch>
where
    DB: Clone + Unpin + 'static + revm::DatabaseRef + Send + Sync,
    <DB as revm::DatabaseRef>::Error: Send + Sync,
    Pools: PoolsTracker + Sync + Unpin + 'static,
    Fetch: StateFetchUtils + Sync + Unpin + 'static
{
    type Output = ();

    fn poll(
        mut self: std::pin::Pin<&mut Self>,
        cx: &mut std::task::Context<'_>
    ) -> std::task::Poll<Self::Output> {
        self.thread_pool.try_register_waker(|| cx.waker().clone());
        while let Poll::Ready(Some(updates)) = self.token_updates.poll_next_unpin(cx) {
            self.token_conversion.apply_update(updates);
        }

        while let Poll::Ready(Some(_)) = self.thread_pool.poll_next_unpin(cx) {}

        Poll::Pending
    }
}<|MERGE_RESOLUTION|>--- conflicted
+++ resolved
@@ -22,20 +22,13 @@
 use crate::order::{state::account::UserAccountProcessor, OrderValidation};
 
 pub struct OrderValidator<DB, Pools, Fetch> {
-<<<<<<< HEAD
-    sim:          SimValidation<DB>,
-    state:        StateValidation<Pools, Fetch>,
-    thread_pool:
-        KeySplitThreadpool<UserAddress, Pin<Box<dyn Future<Output = ()> + Send + Sync>>, Handle>,
-    block_number: Arc<AtomicU64>
-=======
     sim:              SimValidation<DB>,
     state:            StateValidation<Pools, Fetch>,
     token_conversion: TokenPriceGenerator,
     token_updates:    Pin<Box<dyn Stream<Item = Vec<PairsWithPrice>> + 'static>>,
-    thread_pool: KeySplitThreadpool<UserAddress, Pin<Box<dyn Future<Output = ()> + Send>>, Handle>,
+    thread_pool:
+        KeySplitThreadpool<UserAddress, Pin<Box<dyn Future<Output = ()> + Send + Sync>>, Handle>,
     block_number:     Arc<AtomicU64>
->>>>>>> 093e3ee8
 }
 
 impl<DB, Pools, Fetch> OrderValidator<DB, Pools, Fetch>
