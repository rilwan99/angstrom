use alloy::primitives::{FixedBytes, U256};
use angstrom_types::{
    matching::Ray,
    orders::{OrderId, OrderPriorityData},
    sol_bindings::{
        grouped_orders::{GroupedVanillaOrder, OrderWithStorageData},
        rpc_orders::PartialFlashOrder
    }
};
use rand_distr::{Distribution, SkewNormal};

#[allow(clippy::too_many_arguments)]
pub fn order_distribution(
    is_bid: bool,
    number: usize,
    price_location: f64,
    price_scale: f64,
    price_shape: f64,
    quantity_location: f64,
    quantity_scale: f64,
    quantity_shape: f64
) -> Result<Vec<OrderWithStorageData<GroupedVanillaOrder>>, String> {
    let mut rng = rand::thread_rng();
    let mut rng2 = rand::thread_rng();
    let price_gen = SkewNormal::new(price_location, price_scale, price_shape)
        .map_err(|e| format!("Error creating price distribution: {}", e))?;
    let quantity_gen = SkewNormal::new(quantity_location, quantity_scale, quantity_shape)
        .map_err(|e| format!("Error creating price distribution: {}", e))?;
    Ok(price_gen
        .sample_iter(&mut rng)
        .zip(quantity_gen.sample_iter(&mut rng2))
        .map(|(p, q)| {
            let order = GroupedVanillaOrder::KillOrFill(
                angstrom_types::sol_bindings::grouped_orders::FlashVariants::Partial(
                    PartialFlashOrder {
                        maxAmountIn: q.floor() as u128,
                        minPrice: Ray::from(p).into(),
                        ..Default::default()
                    }
                )
            );
            OrderWithStorageData {
                asset_in: 0,
                asset_out: 0,
                invalidates: vec![],
                order,
                priority_data: OrderPriorityData {
                    price:  U256::from(p as u128),
                    volume: q as u128,
                    gas:    0
                },
                is_bid,
                is_valid: true,
                is_currently_valid: true,
<<<<<<< HEAD
                order_id: OrderId::default(),
                pool_id: FixedBytes::default(),
=======
                order_id: OrderId {
                    flash_block:     None,
                    reuse_avoidance: angstrom_types::sol_bindings::RespendAvoidanceMethod::Block(0),
                    hash:            Default::default(),
                    address:         Default::default(),
                    deadline:        None,
                    pool_id:         0,
                    location:        angstrom_types::orders::OrderLocation::Limit
                },
                pool_id: 0,
>>>>>>> d55680e7
                valid_block: 0
            }
        })
        .take(number)
        .collect())
}<|MERGE_RESOLUTION|>--- conflicted
+++ resolved
@@ -52,21 +52,16 @@
                 is_bid,
                 is_valid: true,
                 is_currently_valid: true,
-<<<<<<< HEAD
-                order_id: OrderId::default(),
-                pool_id: FixedBytes::default(),
-=======
                 order_id: OrderId {
                     flash_block:     None,
                     reuse_avoidance: angstrom_types::sol_bindings::RespendAvoidanceMethod::Block(0),
                     hash:            Default::default(),
                     address:         Default::default(),
                     deadline:        None,
-                    pool_id:         0,
+                    pool_id:         FixedBytes::default(),
                     location:        angstrom_types::orders::OrderLocation::Limit
                 },
-                pool_id: 0,
->>>>>>> d55680e7
+                pool_id: FixedBytes::default(),
                 valid_block: 0
             }
         })
