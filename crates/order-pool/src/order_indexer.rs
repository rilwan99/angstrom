--- conflicted
+++ resolved
@@ -293,10 +293,10 @@
         self.order_storage.get_all_orders()
     }
 
-<<<<<<< HEAD
     pub fn new_pool(&self, pool: NewInitializedPool) {
         self.order_storage.new_pool(pool);
-=======
+    }
+
     pub fn start_new_block_processing(
         &mut self,
         block: u64,
@@ -323,7 +323,6 @@
 
         self.validator
             .notify_validation_on_changes(block, completed_orders, address_changes);
->>>>>>> 32e14166
     }
 }
 
