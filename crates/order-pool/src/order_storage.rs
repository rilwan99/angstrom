--- conflicted
+++ resolved
@@ -9,13 +9,8 @@
 use alloy::primitives::FixedBytes;
 use angstrom_metrics::OrderStorageMetricsWrapper;
 use angstrom_types::{
-<<<<<<< HEAD
-    orders::{OrderId, OrderSet},
-    primitive::NewInitializedPool,
-=======
     orders::{OrderId, OrderLocation, OrderSet},
-    primitive::PoolId,
->>>>>>> 9d0bcd0c
+    primitive::{NewInitializedPool, PoolId},
     sol_bindings::{
         grouped_orders::{
             AllOrders, GroupedUserOrder, GroupedVanillaOrder, OrderWithStorageData,
