--- conflicted
+++ resolved
@@ -1,20 +1,11 @@
 use std::{
     collections::HashSet,
-    slice::Iter,
     sync::Arc,
     task::{Context, Poll}
 };
 
-<<<<<<< HEAD
-use alloy::{
-    primitives::{Address, B256},
-    sol_types::SolEvent
-};
-use angstrom_types::{contract_bindings, primitive::NewInitializedPool};
-=======
 use alloy::primitives::{Address, B256};
 use angstrom_types::contract_payloads::angstrom::AngstromBundle;
->>>>>>> 0ebe5d7d
 use futures::Future;
 use futures_util::{FutureExt, StreamExt};
 use pade::PadeDecode;
@@ -142,22 +133,6 @@
 
         vec![]
     }
-
-    /// gets any newly initialized pools in this block
-    /// do we want to use logs here?
-    fn get_new_pools(chain: &Chain) -> impl Iterator<Item = NewInitializedPool> + '_ {
-        chain
-            .receipts_by_block_hash(chain.tip().hash())
-            .unwrap()
-            .into_iter()
-            .flat_map(|receipt| {
-                receipt.logs.iter().filter_map(|log| {
-                    contract_bindings::poolmanager::PoolManager::Initialize::decode_log(&log, true)
-                        .map(Into::into)
-                        .ok()
-                })
-            })
-    }
 }
 
 impl<DB> Future for EthDataCleanser<DB>
@@ -198,6 +173,5 @@
         address_changeset: Vec<Address>
     },
     ReorgedOrders(Vec<B256>),
-    FinalizedBlock(u64),
-    NewPool(NewInitializedPool)
+    FinalizedBlock(u64)
 }