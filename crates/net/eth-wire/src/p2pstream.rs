--- conflicted
+++ resolved
@@ -4,7 +4,7 @@
     io,
     pin::Pin,
     task::{ready, Context, Poll},
-    time::Duration
+    time::Duration,
 };
 
 use futures::{Sink, SinkExt, StreamExt};
@@ -13,11 +13,7 @@
 use reth_metrics::metrics::counter;
 use reth_primitives::{
     bytes::{Buf, BufMut, Bytes, BytesMut},
-<<<<<<< HEAD
-    hex
-=======
     hex, Signature, H160,
->>>>>>> 99e32d7c
 };
 use reth_rlp::{Decodable, DecodeError, Encodable, EMPTY_LIST_CODE};
 #[cfg(feature = "serde")]
@@ -29,7 +25,7 @@
     disconnect::CanDisconnect,
     errors::{P2PHandshakeError, P2PStreamError},
     pinger::{Pinger, PingerEvent},
-    DisconnectReason, HelloMessage
+    DisconnectReason, HelloMessage,
 };
 
 /// [`MAX_PAYLOAD_SIZE`] is the maximum size of an uncompressed message payload.
@@ -74,7 +70,7 @@
 #[pin_project]
 pub struct UnauthedP2PStream<S> {
     #[pin]
-    inner: S
+    inner: S,
 }
 
 impl<S> UnauthedP2PStream<S> {
@@ -87,21 +83,16 @@
 
 impl<S> UnauthedP2PStream<S>
 where
-    S: Stream<Item = io::Result<BytesMut>> + Sink<Bytes, Error = io::Error> + Unpin
+    S: Stream<Item = io::Result<BytesMut>> + Sink<Bytes, Error = io::Error> + Unpin,
 {
     /// Consumes the `UnauthedP2PStream` and returns a `P2PStream` after the
     /// `Hello` handshake is completed successfully. This also returns the
     /// `Hello` message sent by the remote peer.
     pub async fn handshake(
         mut self,
-<<<<<<< HEAD
-        hello: HelloMessage
-    ) -> Result<(P2PStream<S>, HelloMessage), P2PStreamError> {
-=======
         hello: HelloMessage,
         valid_stakers: Vec<H160>,
     ) -> Result<(P2PStream<S>, HelloMessage, H160), P2PStreamError> {
->>>>>>> 99e32d7c
         tracing::trace!(?hello, "sending p2p hello to peer");
 
         // send our hello message with the Sink
@@ -120,8 +111,8 @@
         if first_message_bytes.len() > MAX_PAYLOAD_SIZE {
             return Err(P2PStreamError::MessageTooBig {
                 message_size: first_message_bytes.len(),
-                max_size:     MAX_PAYLOAD_SIZE
-            })
+                max_size: MAX_PAYLOAD_SIZE,
+            });
         }
 
         // The first message sent MUST be a hello OR disconnect message
@@ -158,8 +149,8 @@
                 .await?;
             return Err(P2PStreamError::MismatchedProtocolVersion {
                 expected: hello.protocol_version as u8,
-                got:      their_hello.protocol_version as u8
-            })
+                got: their_hello.protocol_version as u8,
+            });
         }
 
         // determine shared capabilities (currently returns only one capability)
@@ -172,7 +163,7 @@
                 self.send_disconnect(DisconnectReason::UselessPeer).await?;
                 Err(err)
             }
-            Ok(cap) => Ok(cap)
+            Ok(cap) => Ok(cap),
         }?;
 
         let sig = match Signature::decode(&mut hello.signature.as_slice()) {
@@ -214,13 +205,13 @@
 
 impl<S> UnauthedP2PStream<S>
 where
-    S: Sink<Bytes, Error = io::Error> + Unpin
+    S: Sink<Bytes, Error = io::Error> + Unpin,
 {
     /// Send a disconnect message during the handshake. This is sent without
     /// snappy compression.
     pub async fn send_disconnect(
         &mut self,
-        reason: DisconnectReason
+        reason: DisconnectReason,
     ) -> Result<(), P2PStreamError> {
         let mut buf = BytesMut::new();
         P2PMessage::Disconnect(reason).encode(&mut buf);
@@ -238,7 +229,7 @@
 #[async_trait::async_trait]
 impl<S> CanDisconnect<Bytes> for P2PStream<S>
 where
-    S: Sink<Bytes, Error = io::Error> + Unpin + Send + Sync
+    S: Sink<Bytes, Error = io::Error> + Unpin + Send + Sync,
 {
     async fn disconnect(&mut self, reason: DisconnectReason) -> Result<(), P2PStreamError> {
         self.disconnect(reason).await
@@ -272,11 +263,6 @@
     /// impl returns [Poll::Pending].
     outgoing_message_buffer_capacity: usize,
 
-<<<<<<< HEAD
-    /// Whether this stream is currently in the process of disconnecting by
-    /// sending a disconnect message.
-    disconnecting: bool
-=======
     /// Maximum number of messages that we can buffer here before the [Sink] impl returns
     /// [Poll::Pending].
     peer_address: H160,
@@ -284,20 +270,13 @@
     /// Whether this stream is currently in the process of disconnecting by sending a disconnect
     /// message.
     disconnecting: bool,
->>>>>>> 99e32d7c
 }
 
 impl<S> P2PStream<S> {
     /// Create a new [`P2PStream`] from the provided stream.
-<<<<<<< HEAD
-    /// New [`P2PStream`]s are assumed to have completed the `p2p` handshake
-    /// successfully and are ready to send and receive subprotocol messages.
-    pub fn new(inner: S, capability: SharedCapability) -> Self {
-=======
     /// New [`P2PStream`]s are assumed to have completed the `p2p` handshake successfully and are
     /// ready to send and receive subprotocol messages.
     pub fn new(inner: S, capability: SharedCapability, peer_address: H160) -> Self {
->>>>>>> 99e32d7c
         Self {
             inner,
             encoder: snap::raw::Encoder::new(),
@@ -306,12 +285,8 @@
             shared_capability: capability,
             outgoing_messages: VecDeque::new(),
             outgoing_message_buffer_capacity: MAX_P2P_CAPACITY,
-<<<<<<< HEAD
-            disconnecting: false
-=======
             peer_address,
             disconnecting: false,
->>>>>>> 99e32d7c
         }
     }
 
@@ -400,7 +375,7 @@
 
 impl<S> P2PStream<S>
 where
-    S: Sink<Bytes, Error = io::Error> + Unpin + Send
+    S: Sink<Bytes, Error = io::Error> + Unpin + Send,
 {
     /// Disconnects the connection by sending a disconnect message.
     ///
@@ -416,7 +391,7 @@
 // messages to follow the protocol
 impl<S> Stream for P2PStream<S>
 where
-    S: Stream<Item = io::Result<BytesMut>> + Sink<Bytes, Error = io::Error> + Unpin
+    S: Stream<Item = io::Result<BytesMut>> + Sink<Bytes, Error = io::Error> + Unpin,
 {
     type Item = Result<BytesMut, P2PStreamError>;
 
@@ -425,7 +400,7 @@
 
         if this.disconnecting {
             // if disconnecting, stop reading messages
-            return Poll::Ready(None)
+            return Poll::Ready(None);
         }
 
         // we should loop here to ensure we don't return Poll::Pending if we have a
@@ -434,7 +409,7 @@
             let bytes = match res {
                 Some(Ok(bytes)) => bytes,
                 Some(Err(err)) => return Poll::Ready(Some(Err(err.into()))),
-                None => return Poll::Ready(None)
+                None => return Poll::Ready(None),
             };
 
             // first check that the compressed message length does not exceed the max
@@ -443,8 +418,8 @@
             if decompressed_len > MAX_PAYLOAD_SIZE {
                 return Poll::Ready(Some(Err(P2PStreamError::MessageTooBig {
                     message_size: decompressed_len,
-                    max_size:     MAX_PAYLOAD_SIZE
-                })))
+                    max_size: MAX_PAYLOAD_SIZE,
+                })));
             }
 
             // create a buffer to hold the decompressed message, adding a byte to the length
@@ -477,14 +452,14 @@
                         );
                         err
                     })?;
-                    return Poll::Ready(Some(Err(P2PStreamError::Disconnected(reason))))
+                    return Poll::Ready(Some(Err(P2PStreamError::Disconnected(reason))));
                 }
                 _ if id == P2PMessageID::Hello as u8 => {
                     // we have received a hello message outside of the handshake, so we will return
                     // an error
                     return Poll::Ready(Some(Err(P2PStreamError::HandshakeError(
-                        P2PHandshakeError::HelloNotInHandshake
-                    ))))
+                        P2PHandshakeError::HelloNotInHandshake,
+                    ))));
                 }
                 _ if id == P2PMessageID::Pong as u8 => {
                     // if we were waiting for a pong, this will reset the pinger state
@@ -492,7 +467,7 @@
                 }
                 _ if id > MAX_P2P_MESSAGE_ID && id <= MAX_RESERVED_MESSAGE_ID => {
                     // we have received an unknown reserved message
-                    return Poll::Ready(Some(Err(P2PStreamError::UnknownReservedMessageId(id))))
+                    return Poll::Ready(Some(Err(P2PStreamError::UnknownReservedMessageId(id))));
                 }
                 _ => {
                     // we have received a message that is outside the `p2p` reserved message space,
@@ -520,7 +495,7 @@
                     //
                     decompress_buf[0] = bytes[0] - this.shared_capability.offset();
 
-                    return Poll::Ready(Some(Ok(decompress_buf)))
+                    return Poll::Ready(Some(Ok(decompress_buf)));
                 }
             }
         }
@@ -531,7 +506,7 @@
 
 impl<S> Sink<Bytes> for P2PStream<S>
 where
-    S: Sink<Bytes, Error = io::Error> + Unpin
+    S: Sink<Bytes, Error = io::Error> + Unpin,
 {
     type Error = P2PStreamError;
 
@@ -549,7 +524,7 @@
                 this.start_disconnect(DisconnectReason::PingTimeout)?;
 
                 // End the stream after ping related error
-                return Poll::Ready(Ok(()))
+                return Poll::Ready(Ok(()));
             }
         }
 
@@ -559,7 +534,7 @@
             Poll::Ready(Ok(())) => {
                 let flushed = this.poll_flush(cx);
                 if flushed.is_ready() {
-                    return flushed
+                    return flushed;
                 }
             }
         }
@@ -575,7 +550,7 @@
     fn start_send(self: Pin<&mut Self>, item: Bytes) -> Result<(), Self::Error> {
         // ensure we have free capacity
         if !self.has_outgoing_capacity() {
-            return Err(P2PStreamError::SendBufferFull)
+            return Err(P2PStreamError::SendBufferFull);
         }
 
         let this = self.project();
@@ -614,10 +589,10 @@
                 Err(err) => return Poll::Ready(Err(err.into())),
                 Ok(()) => {
                     let Some(message) = this.outgoing_messages.pop_front() else {
-                        return Poll::Ready(Ok(()))
+                        return Poll::Ready(Ok(()));
                     };
                     if let Err(err) = this.inner.as_mut().start_send(message) {
-                        return Poll::Ready(Err(err.into()))
+                        return Poll::Ready(Err(err.into()));
                     }
                 }
             }
@@ -639,7 +614,7 @@
 /// expected _not_ to be in neither `local_capabilities` or `peer_capabilities`.
 pub fn set_capability_offsets(
     local_capabilities: Vec<Capability>,
-    peer_capabilities: Vec<Capability>
+    peer_capabilities: Vec<Capability>,
 ) -> Result<SharedCapability, P2PStreamError> {
     // find intersection of capabilities
     let our_capabilities = local_capabilities.into_iter().collect::<HashSet<_>>();
@@ -682,7 +657,7 @@
 
     // disconnect if we don't share any capabilities
     if shared_capabilities.is_empty() {
-        return Err(P2PStreamError::HandshakeError(P2PHandshakeError::NoSharedCapabilities))
+        return Err(P2PStreamError::HandshakeError(P2PHandshakeError::NoSharedCapabilities));
     }
 
     // order versions based on capability name (alphabetical) and select offsets
@@ -741,7 +716,7 @@
     Ping,
 
     /// Reply to the peer's [`P2PMessage::Ping`] packet.
-    Pong
+    Pong,
 }
 
 impl P2PMessage {
@@ -751,7 +726,7 @@
             P2PMessage::Hello(_) => P2PMessageID::Hello,
             P2PMessage::Disconnect(_) => P2PMessageID::Disconnect,
             P2PMessage::Ping => P2PMessageID::Ping,
-            P2PMessage::Pong => P2PMessageID::Pong
+            P2PMessage::Pong => P2PMessageID::Pong,
         }
     }
 }
@@ -788,7 +763,7 @@
             P2PMessage::Disconnect(msg) => msg.length(),
             // id + snappy encoded payload
             P2PMessage::Ping => 3, // len([0x01, 0x00, 0xc0]) = 3
-            P2PMessage::Pong => 3  // len([0x01, 0x00, 0xc0]) = 3
+            P2PMessage::Pong => 3, // len([0x01, 0x00, 0xc0]) = 3
         };
         payload_len + 1 // (1 for length of p2p message id)
     }
@@ -805,10 +780,10 @@
         /// Removes the snappy prefix from the Ping/Pong buffer
         fn advance_snappy_ping_pong_payload(buf: &mut &[u8]) -> Result<(), DecodeError> {
             if buf.len() < 3 {
-                return Err(DecodeError::InputTooShort)
+                return Err(DecodeError::InputTooShort);
             }
             if buf[..3] != [0x01, 0x00, EMPTY_LIST_CODE] {
-                return Err(DecodeError::Custom("expected snappy payload"))
+                return Err(DecodeError::Custom("expected snappy payload"));
             }
             buf.advance(3);
             Ok(())
@@ -837,16 +812,16 @@
 #[derive(Debug, Copy, Clone, Eq, PartialEq)]
 pub enum P2PMessageID {
     /// Message ID for the [`P2PMessage::Hello`] message.
-    Hello      = 0x00,
+    Hello = 0x00,
 
     /// Message ID for the [`P2PMessage::Disconnect`] message.
     Disconnect = 0x01,
 
     /// Message ID for the [`P2PMessage::Ping`] message.
-    Ping       = 0x02,
+    Ping = 0x02,
 
     /// Message ID for the [`P2PMessage::Pong`] message.
-    Pong       = 0x03
+    Pong = 0x03,
 }
 
 impl From<P2PMessage> for P2PMessageID {
@@ -855,7 +830,7 @@
             P2PMessage::Hello(_) => P2PMessageID::Hello,
             P2PMessage::Disconnect(_) => P2PMessageID::Disconnect,
             P2PMessage::Ping => P2PMessageID::Ping,
-            P2PMessage::Pong => P2PMessageID::Pong
+            P2PMessage::Pong => P2PMessageID::Pong,
         }
     }
 }
@@ -869,7 +844,7 @@
             0x01 => Ok(P2PMessageID::Disconnect),
             0x02 => Ok(P2PMessageID::Ping),
             0x03 => Ok(P2PMessageID::Pong),
-            _ => Err(P2PStreamError::UnknownReservedMessageId(id))
+            _ => Err(P2PStreamError::UnknownReservedMessageId(id)),
         }
     }
 }
@@ -883,7 +858,7 @@
     V4 = 4,
     /// `p2p` version 5
     #[default]
-    V5 = 5
+    V5 = 5,
 }
 
 impl Encodable for ProtocolVersion {
@@ -903,7 +878,7 @@
         match version {
             4 => Ok(ProtocolVersion::V4),
             5 => Ok(ProtocolVersion::V5),
-            _ => Err(DecodeError::Custom("unknown p2p protocol version"))
+            _ => Err(DecodeError::Custom("unknown p2p protocol version")),
         }
     }
 }
