use std::{
    fmt::{Debug, Display},
    time::{SystemTime, UNIX_EPOCH}
};

use alloy::{
<<<<<<< HEAD
    primitives::{keccak256, Address, FixedBytes},
    rlp::{BufMut, BytesMut, RlpDecodable, RlpEncodable}
};
use alloy_chains::{Chain, NamedChain};
use angstrom_types::primitive::{PeerId, Signature};
use reth_chainspec::ChainSpec;
use secp256k1::{
    ecdsa::{RecoverableSignature, RecoveryId},
    Message, SECP256K1
=======
    primitives::{keccak256, FixedBytes},
    rlp::{BufMut, BytesMut}
>>>>>>> 9dc4a570
};
use angstrom_types::primitive::Signature;
use angstrom_types::primitive::PeerId;
use serde::{Deserialize, Serialize};

use crate::StatusBuilder;

/// The status message is used in the strom protocol to ensure that the
/// connecting peer is using the same protocol version and is on the same chain.
/// More crucially, it is used to verify that the connecting peer is a valid
/// staker with sufficient balance to be a validator.
#[derive(Clone, PartialEq, Eq, Serialize, Deserialize)]
pub struct Status {
    pub state:     StatusState,
    /// the signature over all state fields concatenated
    pub signature: Signature
}

impl Status {
    /// Helper for returning a builder for the status message.
    pub fn builder(peer_id: PeerId) -> StatusBuilder {
        StatusBuilder::new(peer_id)
    }

    /// returns true if the signature is valid
    pub fn verify(self) -> Result<PeerId, secp256k1::Error> {
        let message = self.state.to_message();
        self.signature.recover_signer_full_public_key(message)
    }
}

impl Display for Status {
    fn fmt(&self, f: &mut std::fmt::Formatter<'_>) -> std::fmt::Result {
        write!(f, "Status {{ version: {}, chain: {}}}", self.state.version, self.state.chain,)
    }
}

impl Debug for Status {
    fn fmt(&self, f: &mut std::fmt::Formatter<'_>) -> std::fmt::Result {
        if f.alternate() {
            write!(
                f,
                "Status {{\n\tversion: {:?},\n\tchain: {:?}}}",
                self.state.version, self.state.chain,
            )
        } else {
            write!(
                f,
                "Status {{ version: {:?}, chain: {:?}}}",
                self.state.version, self.state.chain,
            )
        }
    }
}

#[derive(Default, Copy, Debug, Clone, PartialEq, Eq, Serialize, Deserialize)]
pub struct StatusState {
    /// The current protocol version.
    pub version: u8,

    /// The chain id, as introduced in
    /// [EIP155](https://eips.ethereum.org/EIPS/eip-155#list-of-chain-ids).
    /// PROBLEM BINCODE
    pub chain:     u64,
    /// The peer that a node is trying to establish a connection with
    pub peer:      PeerId,
    /// The current timestamp. Used to make sure that the status message will
    /// expire
    pub timestamp: u128
}

impl StatusState {
    pub fn new(peer: PeerId) -> Self {
        Self { peer, ..Default::default() }
    }

    pub fn with_peer(mut self, peer: PeerId) -> Self {
        self.peer = peer;
        self
    }

    /// creates message for signing.
    /// keccak256(version || peer || timestamp)
    pub fn to_message(&self) -> FixedBytes<32> {
        let mut buf = BytesMut::with_capacity(113);
        buf.put_u8(self.version);
        buf.put_u64(self.chain);
        buf.put(self.peer.0.as_ref());
        buf.put_u128(self.timestamp);

        keccak256(buf)
    }

    pub fn timestamp_now(&mut self) {
        self.timestamp = SystemTime::now()
            .duration_since(UNIX_EPOCH)
            .unwrap()
            .as_millis();
    }
}<|MERGE_RESOLUTION|>--- conflicted
+++ resolved
@@ -4,20 +4,8 @@
 };
 
 use alloy::{
-<<<<<<< HEAD
-    primitives::{keccak256, Address, FixedBytes},
-    rlp::{BufMut, BytesMut, RlpDecodable, RlpEncodable}
-};
-use alloy_chains::{Chain, NamedChain};
-use angstrom_types::primitive::{PeerId, Signature};
-use reth_chainspec::ChainSpec;
-use secp256k1::{
-    ecdsa::{RecoverableSignature, RecoveryId},
-    Message, SECP256K1
-=======
     primitives::{keccak256, FixedBytes},
     rlp::{BufMut, BytesMut}
->>>>>>> 9dc4a570
 };
 use angstrom_types::primitive::Signature;
 use angstrom_types::primitive::PeerId;
