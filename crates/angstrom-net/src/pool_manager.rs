use std::{
    collections::HashMap,
    future::IntoFuture,
    marker::PhantomData,
    num::NonZeroUsize,
    pin::Pin,
    sync::Arc,
    task::{Context, Poll}
};

use angstrom_eth::manager::EthEvent;
use angstrom_types::{
    contract_bindings::poolmanager::PoolManager::{syncCall, PoolManagerCalls::updateDynamicLPFee},
    orders::{OrderOrigin, OrderPriorityData, OrderSet},
    primitive::Order,
    sol_bindings::{
        grouped_orders::{
            AllOrders, FlashVariants, GroupedVanillaOrder, OrderWithStorageData, StandingVariants
        },
        sol::TopOfBlockOrder
    }
};
use futures::{
    future::BoxFuture,
    poll,
    stream::{BoxStream, FuturesUnordered},
    Future, FutureExt, Stream, StreamExt
};
use order_pool::{
    order_storage::OrderStorage, OrderIndexer, OrderPoolHandle, PoolConfig, PoolInnerEvent,
    PoolManagerUpdate
};
use reth_metrics::common::mpsc::UnboundedMeteredReceiver;
use reth_network::transactions::ValidationOutcome;
use reth_network_peers::PeerId;
use reth_primitives::{TxHash, B256};
use reth_rpc_types::txpool::TxpoolStatus;
use reth_tasks::TaskSpawner;
use tokio::sync::{
    broadcast,
    broadcast::{Receiver, Sender},
    mpsc,
    mpsc::{error::SendError, unbounded_channel, UnboundedReceiver, UnboundedSender},
    oneshot
};
use tokio_stream::wrappers::{BroadcastStream, ReceiverStream, UnboundedReceiverStream};
use validation::{
    order::{
        self, order_validator::OrderValidator, OrderValidationRequest, OrderValidationResults,
        OrderValidatorHandle, ValidationFuture
    },
    validator::ValidationRequest
};

use crate::{
    LruCache, NetworkOrderEvent, ReputationChangeKind, StromMessage, StromNetworkEvent,
    StromNetworkHandle
};

/// Cache limit of transactions to keep track of for a single peer.
const PEER_ORDER_CACHE_LIMIT: usize = 1024 * 10;

/// Api to interact with [`PoolManager`] task.
#[derive(Debug, Clone)]
pub struct PoolHandle {
    pub manager_tx:      UnboundedSender<OrderCommand>,
    pub pool_manager_tx: tokio::sync::broadcast::Sender<PoolManagerUpdate>
}

#[derive(Debug)]
pub enum OrderCommand {
    // new orders
    NewOrder(OrderOrigin, AllOrders, tokio::sync::oneshot::Sender<OrderValidationResults>)
}

impl PoolHandle {
    fn send(&self, cmd: OrderCommand) -> Result<(), SendError<OrderCommand>> {
        self.manager_tx.send(cmd)
    }

    async fn send_request<T>(&self, rx: oneshot::Receiver<T>, cmd: OrderCommand) -> T {
        self.send(cmd);
        rx.await.unwrap()
    }
}

impl OrderPoolHandle for PoolHandle {
    fn new_order(
        &self,
        origin: OrderOrigin,
        order: AllOrders
    ) -> impl Future<Output = bool> + Send {
        let (tx, rx) = tokio::sync::oneshot::channel();
        self.send(OrderCommand::NewOrder(origin, order, tx)).is_ok();
        rx.map(|result| match result {
            Ok(OrderValidationResults::Valid(_)) => true,
            Ok(OrderValidationResults::Invalid(_)) => false,
            Ok(OrderValidationResults::TransitionedToBlock) => false,
            Err(_) => false
        })
    }

    fn subscribe_orders(&self) -> Receiver<PoolManagerUpdate> {
        self.pool_manager_tx.subscribe()
    }
}

pub struct PoolManagerBuilder<V>
where
    V: OrderValidatorHandle
{
    validator:            V,
    order_storage:        Option<Arc<OrderStorage>>,
    network_handle:       StromNetworkHandle,
    strom_network_events: UnboundedReceiverStream<StromNetworkEvent>,
    eth_network_events:   UnboundedReceiverStream<EthEvent>,
    order_events:         UnboundedMeteredReceiver<NetworkOrderEvent>,
    config:               PoolConfig
}

impl<V> PoolManagerBuilder<V>
where
    V: OrderValidatorHandle<Order = AllOrders> + Unpin
{
    pub fn new(
        validator: V,
        order_storage: Option<Arc<OrderStorage>>,
        network_handle: StromNetworkHandle,
        eth_network_events: UnboundedReceiverStream<EthEvent>,
        order_events: UnboundedMeteredReceiver<NetworkOrderEvent>
    ) -> Self {
        Self {
            order_events,
            eth_network_events,
            strom_network_events: network_handle.subscribe_network_events(),
            network_handle,
            validator,
            order_storage,
            config: Default::default()
        }
    }

    pub fn with_config(mut self, config: PoolConfig) -> Self {
        self.config = config;
        self
    }

    pub fn with_storage(mut self, order_storage: Arc<OrderStorage>) -> Self {
        self.order_storage.insert(order_storage);
        self
    }

    pub fn build_with_channels<TP: TaskSpawner>(
        self,
        task_spawner: TP,
        tx: UnboundedSender<OrderCommand>,
        rx: UnboundedReceiver<OrderCommand>,
        pool_manager_tx: tokio::sync::broadcast::Sender<PoolManagerUpdate>
    ) -> PoolHandle {
        let rx = UnboundedReceiverStream::new(rx);
        let order_storage = self
            .order_storage
            .unwrap_or_else(|| Arc::new(OrderStorage::new(&self.config)));
        let handle =
            PoolHandle { manager_tx: tx.clone(), pool_manager_tx: pool_manager_tx.clone() };
        let inner = OrderIndexer::new(
            self.validator.clone(),
            order_storage.clone(),
            0,
            pool_manager_tx.clone()
        );

        task_spawner.spawn_critical(
            "transaction manager",
            Box::pin(PoolManager {
                eth_network_events:   self.eth_network_events,
                strom_network_events: self.strom_network_events,
                order_events:         self.order_events,
                peers:                HashMap::default(),
                order_indexer:        inner,
                network:              self.network_handle,
                command_rx:           rx
            })
        );

        handle
    }

    pub fn build<TP: TaskSpawner>(self, task_spawner: TP) -> PoolHandle {
        let (tx, rx) = unbounded_channel();
        let rx = UnboundedReceiverStream::new(rx);
        let order_storage = self
            .order_storage
            .unwrap_or_else(|| Arc::new(OrderStorage::new(&self.config)));
        let (pool_manager_tx, _) = broadcast::channel(100);
        let handle =
            PoolHandle { manager_tx: tx.clone(), pool_manager_tx: pool_manager_tx.clone() };
        let inner = OrderIndexer::new(
            self.validator.clone(),
            order_storage.clone(),
            0,
            pool_manager_tx.clone()
        );

        task_spawner.spawn_critical(
            "transaction manager",
            Box::pin(PoolManager {
                eth_network_events:   self.eth_network_events,
                strom_network_events: self.strom_network_events,
                order_events:         self.order_events,
                peers:                HashMap::default(),
                order_indexer:        inner,
                network:              self.network_handle,
                command_rx:           rx
            })
        );

        handle
    }
}

pub struct PoolManager<V>
where
    V: OrderValidatorHandle
{
    /// access to validation and sorted storage of orders.
    order_indexer:        OrderIndexer<V>,
    /// Network access.
    network:              StromNetworkHandle,
    /// Subscriptions to all the strom-network related events.
    ///
    /// From which we get all new incoming order related messages.
    strom_network_events: UnboundedReceiverStream<StromNetworkEvent>,
    /// Ethereum updates stream that tells the pool manager about orders that
    /// have been filled  
    eth_network_events:   UnboundedReceiverStream<EthEvent>,
    /// receiver half of the commands to the pool manager
    command_rx:           UnboundedReceiverStream<OrderCommand>,
    /// Incoming events from the ProtocolManager.
    order_events:         UnboundedMeteredReceiver<NetworkOrderEvent>,
    /// All the connected peers.
    peers:                HashMap<PeerId, StromPeer>
}

impl<V> PoolManager<V>
where
    V: OrderValidatorHandle<Order = AllOrders>
{
    #[allow(clippy::too_many_arguments)]
    pub fn new(
        order_indexer: OrderIndexer<V>,
        network: StromNetworkHandle,
        strom_network_events: UnboundedReceiverStream<StromNetworkEvent>,
        eth_network_events: UnboundedReceiverStream<EthEvent>,
        _command_tx: UnboundedSender<OrderCommand>,
        command_rx: UnboundedReceiverStream<OrderCommand>,
<<<<<<< HEAD
        order_events: UnboundedMeteredReceiver<NetworkOrderEvent>
=======
        order_events: UnboundedMeteredReceiver<NetworkOrderEvent>,
        pool_manager_tx: tokio::sync::broadcast::Sender<PoolManagerUpdate>
>>>>>>> ca8b9408
    ) -> Self {
        Self {
            strom_network_events,
            network,
            order_indexer,
            peers: HashMap::new(),
            order_events,
            command_rx,
            eth_network_events
        }
    }

    fn on_command(&mut self, cmd: OrderCommand) {
        match cmd {
            OrderCommand::NewOrder(origin, order, validation_response) => self
                .order_indexer
                .new_rpc_order(OrderOrigin::External, order, validation_response)
        }
    }

    fn on_eth_event(&mut self, eth: EthEvent) {
        match eth {
            EthEvent::NewBlockTransitions { block_number, filled_orders, address_changeset } => {
                self.order_indexer.start_new_block_processing(
                    block_number,
                    filled_orders,
                    address_changeset
                );
            }
            EthEvent::ReorgedOrders(orders) => {
                self.order_indexer.reorg(orders);
            }
            EthEvent::FinalizedBlock(block) => {
                self.order_indexer.finalized_block(block);
            }
            EthEvent::NewPool(pool) => self.order_indexer.new_pool(pool),
            EthEvent::NewBlock(block) => {}
        }
    }

    fn on_network_order_event(&mut self, event: NetworkOrderEvent) {
        match event {
            NetworkOrderEvent::IncomingOrders { peer_id, orders } => {
                orders.into_iter().for_each(|order| {
                    self.peers
                        .get_mut(&peer_id)
                        .map(|peer| peer.orders.insert(order.order_hash()));

                    self.order_indexer.new_network_order(
                        peer_id,
                        OrderOrigin::External,
                        order.clone()
                    );
                    // TODO: add an "await" for the new_order() to complete
                    // if !self.order_sorter.is_valid_order(&order) {
                    //     self.network
                    //         .peer_reputation_change(peer_id,
                    // ReputationChangeKind::BadOrder); }
                });
            }
        }
    }

    fn on_network_event(&mut self, event: StromNetworkEvent) {
        match event {
            StromNetworkEvent::SessionEstablished { peer_id } => {
                // insert a new peer into the peerset
                self.peers.insert(
                    peer_id,
                    StromPeer {
                        orders: LruCache::new(NonZeroUsize::new(PEER_ORDER_CACHE_LIMIT).unwrap())
                    }
                );
            }
            StromNetworkEvent::SessionClosed { peer_id, .. } => {
                // remove the peer
                self.peers.remove(&peer_id);
            }
            StromNetworkEvent::PeerRemoved(peer_id) => {
                self.peers.remove(&peer_id);
            }
            StromNetworkEvent::PeerAdded(peer_id) => {
                self.peers.insert(
                    peer_id,
                    StromPeer {
                        orders: LruCache::new(NonZeroUsize::new(PEER_ORDER_CACHE_LIMIT).unwrap())
                    }
                );
            }
        }
    }

    fn on_pool_events(&mut self, orders: Vec<PoolInnerEvent>) {
        let broadcast_orders = orders
            .into_iter()
            .filter_map(|order| match order {
                PoolInnerEvent::Propagation(p) => Some(p),
                PoolInnerEvent::BadOrderMessages(o) => {
                    o.into_iter().for_each(|peer| {
                        self.network.peer_reputation_change(
                            peer,
                            crate::ReputationChangeKind::InvalidOrder
                        );
                    });
                    None
                }
                PoolInnerEvent::None => None
            })
            .collect::<Vec<_>>();

        // need to update network types for this
        self.network
            .broadcast_tx(StromMessage::PropagatePooledOrders(broadcast_orders));
    }
}

impl<V> Future for PoolManager<V>
where
    V: OrderValidatorHandle<Order = AllOrders> + Unpin
{
    type Output = ();

    fn poll(self: Pin<&mut Self>, cx: &mut Context<'_>) -> Poll<Self::Output> {
        let this = self.get_mut();

        // pull all eth events
        while let Poll::Ready(Some(eth)) = this.eth_network_events.poll_next_unpin(cx) {
            this.on_eth_event(eth);
        }

        // drain network/peer related events
        while let Poll::Ready(Some(event)) = this.strom_network_events.poll_next_unpin(cx) {
            this.on_network_event(event);
        }

        // drain commands
        while let Poll::Ready(Some(cmd)) = this.command_rx.poll_next_unpin(cx) {
            tracing::debug!(?cmd, "that was a command");
            this.on_command(cmd);
        }

        // drain incoming transaction events
        while let Poll::Ready(Some(event)) = this.order_events.poll_next_unpin(cx) {
            this.on_network_order_event(event);
        }

        // poll underlying pool. This is the validation process that's being polled
        while let Poll::Ready(Some(orders)) = this.order_indexer.poll_next_unpin(cx) {
            this.on_pool_events(orders);
        }

        Poll::Pending
    }
}

/// All events related to orders emitted by the network.
#[derive(Debug)]
#[allow(missing_docs)]
pub enum NetworkTransactionEvent {
    /// Received list of transactions from the given peer.
    ///
    /// This represents transactions that were broadcasted to use from the peer.
    IncomingOrders { peer_id: PeerId, msg: Vec<AllOrders> }
}

/// Tracks a single peer
#[derive(Debug)]
struct StromPeer {
    /// Keeps track of transactions that we know the peer has seen.
    #[allow(dead_code)]
    orders: LruCache<B256>
}<|MERGE_RESOLUTION|>--- conflicted
+++ resolved
@@ -254,12 +254,8 @@
         eth_network_events: UnboundedReceiverStream<EthEvent>,
         _command_tx: UnboundedSender<OrderCommand>,
         command_rx: UnboundedReceiverStream<OrderCommand>,
-<<<<<<< HEAD
-        order_events: UnboundedMeteredReceiver<NetworkOrderEvent>
-=======
         order_events: UnboundedMeteredReceiver<NetworkOrderEvent>,
         pool_manager_tx: tokio::sync::broadcast::Sender<PoolManagerUpdate>
->>>>>>> ca8b9408
     ) -> Self {
         Self {
             strom_network_events,
