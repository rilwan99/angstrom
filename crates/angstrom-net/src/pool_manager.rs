use std::{
    collections::HashMap,
    future::IntoFuture,
    marker::PhantomData,
    num::NonZeroUsize,
    pin::Pin,
    sync::Arc,
    task::{Context, Poll}
};

use angstrom_eth::manager::EthEvent;
use angstrom_types::{
<<<<<<< HEAD
    contract_bindings::poolmanager::PoolManager::PoolManagerCalls::updateDynamicLPFee,
=======
    contract_bindings::poolmanager::PoolManager::{syncCall, PoolManagerCalls::updateDynamicLPFee},
>>>>>>> 46bff86d
    orders::{OrderOrigin, OrderPriorityData, OrderSet},
    primitive::Order,
    sol_bindings::{
        grouped_orders::{
            AllOrders, FlashVariants, GroupedVanillaOrder, OrderWithStorageData, StandingVariants
        },
        sol::TopOfBlockOrder
    }
};
use futures::{
    future::BoxFuture,
<<<<<<< HEAD
    stream::{BoxStream, FuturesUnordered},
    Future, FutureExt, Stream, StreamExt
};
use order_pool::{
    order_storage::OrderStorage, OrderIndexer, OrderPoolHandle, PoolConfig, PoolInnerEvent,
    PoolManagerUpdate
=======
    poll,
    stream::{BoxStream, FuturesUnordered},
    Future, FutureExt, Stream, StreamExt
};
use order_pool::order_storage::OrderStorage;
use order_pool::{
    OrderIndexer, OrderPoolHandle, PoolConfig, PoolInnerEvent, PoolManagerUpdate
>>>>>>> 46bff86d
};
use reth_metrics::common::mpsc::UnboundedMeteredReceiver;
use reth_network::transactions::ValidationOutcome;
use reth_network_peers::PeerId;
use reth_primitives::{TxHash, B256};
use reth_rpc_types::txpool::TxpoolStatus;
use reth_tasks::TaskSpawner;
use tokio::sync::{
    broadcast,
    broadcast::{Receiver, Sender},
    mpsc,
    mpsc::{error::SendError, unbounded_channel, UnboundedReceiver, UnboundedSender},
    oneshot
};
use tokio_stream::wrappers::{BroadcastStream, ReceiverStream, UnboundedReceiverStream};
use validation::{
    order::{
        self, order_validator::OrderValidator, OrderValidationRequest, OrderValidationResults,
        OrderValidatorHandle, ValidationFuture
    },
    validator::ValidationRequest
};

use crate::{
    LruCache, NetworkOrderEvent, ReputationChangeKind, StromMessage, StromNetworkEvent,
    StromNetworkHandle
};

/// Cache limit of transactions to keep track of for a single peer.
const PEER_ORDER_CACHE_LIMIT: usize = 1024 * 10;

/// Api to interact with [`PoolManager`] task.
#[derive(Debug, Clone)]
pub struct PoolHandle {
    pub manager_tx:      UnboundedSender<OrderCommand>,
<<<<<<< HEAD
    pub pool_manager_tx: tokio::sync::broadcast::Sender<PoolManagerUpdate>,
    pub validator_tx:    UnboundedSender<ValidationRequest>
=======
    pub pool_manager_tx: tokio::sync::broadcast::Sender<PoolManagerUpdate>
>>>>>>> 46bff86d
}

#[derive(Debug)]
pub enum OrderCommand {
    // new orders
    NewOrder(OrderOrigin, AllOrders, tokio::sync::oneshot::Sender<OrderValidationResults>)
}

impl PoolHandle {
    fn send(&self, cmd: OrderCommand) -> Result<(), SendError<OrderCommand>> {
        self.manager_tx.send(cmd)
    }

    async fn send_request<T>(&self, rx: oneshot::Receiver<T>, cmd: OrderCommand) -> T {
        self.send(cmd);
        rx.await.unwrap()
    }

    async fn send_validation_request<T>(
        &self,
        rx: oneshot::Receiver<T>,
        cmd: ValidationRequest
    ) -> T {
        self.validator_tx.send(cmd);
        rx.await.unwrap()
    }
}

impl OrderPoolHandle for PoolHandle {
<<<<<<< HEAD
    fn new_order(&self, origin: OrderOrigin, order: AllOrders) -> bool {
        self.send(OrderCommand::NewOrder(origin, order)).is_ok()
    }

    fn subscribe_orders(&self) -> Receiver<PoolManagerUpdate> {
        self.pool_manager_tx.subscribe()
    }

    fn validate_order(
        &self,
        order_origin: OrderOrigin,
        order: AllOrders
    ) -> impl Future<Output = bool> + Send {
        let (tx, rx) = oneshot::channel::<OrderValidationResults>();
        self.send_validation_request(
            rx,
            ValidationRequest::Order(OrderValidationRequest::ValidateOrder(
                tx,
                order,
                order_origin
            ))
        )
        .map(|result| match result {
            OrderValidationResults::Valid(_) => true,
            OrderValidationResults::Invalid(_) => false,
            OrderValidationResults::TransitionedToBlock => false
        })
=======
    fn new_order(
        &self,
        origin: OrderOrigin,
        order: AllOrders
    ) -> impl Future<Output = bool> + Send {
        let (tx, rx) = tokio::sync::oneshot::channel();
        self.send(OrderCommand::NewOrder(origin, order, tx)).is_ok();
        rx.map(|result| match result {
            Ok(OrderValidationResults::Valid(_)) => true,
            Ok(OrderValidationResults::Invalid(_)) => false,
            Ok(OrderValidationResults::TransitionedToBlock) => false,
            Err(_) => false
        })
    }

    fn subscribe_orders(&self) -> Receiver<PoolManagerUpdate> {
        self.pool_manager_tx.subscribe()
>>>>>>> 46bff86d
    }
}

pub struct PoolManagerBuilder<V>
where
    V: OrderValidatorHandle
{
    validator:            V,
    order_storage:        Option<Arc<OrderStorage>>,
    network_handle:       StromNetworkHandle,
    strom_network_events: UnboundedReceiverStream<StromNetworkEvent>,
    eth_network_events:   UnboundedReceiverStream<EthEvent>,
    order_events:         UnboundedMeteredReceiver<NetworkOrderEvent>,
    config:               PoolConfig
}

impl<V> PoolManagerBuilder<V>
where
    V: OrderValidatorHandle<Order = AllOrders> + Unpin
{
    pub fn new(
        validator: V,
        order_storage: Option<Arc<OrderStorage>>,
        network_handle: StromNetworkHandle,
        eth_network_events: UnboundedReceiverStream<EthEvent>,
        order_events: UnboundedMeteredReceiver<NetworkOrderEvent>
    ) -> Self {
        Self {
            order_events,
            eth_network_events,
            strom_network_events: network_handle.subscribe_network_events(),
            network_handle,
            validator,
            order_storage,
            config: Default::default()
        }
    }

    pub fn with_config(mut self, config: PoolConfig) -> Self {
        self.config = config;
        self
    }

    pub fn with_storage(mut self, order_storage: Arc<OrderStorage>) -> Self {
        self.order_storage.insert(order_storage);
        self
    }

    pub fn build_with_channels<TP: TaskSpawner>(
        self,
        task_spawner: TP,
        tx: UnboundedSender<OrderCommand>,
        rx: UnboundedReceiver<OrderCommand>,
<<<<<<< HEAD
        validator_tx: UnboundedSender<ValidationRequest>,
=======
>>>>>>> 46bff86d
        pool_manager_tx: tokio::sync::broadcast::Sender<PoolManagerUpdate>
    ) -> PoolHandle {
        let rx = UnboundedReceiverStream::new(rx);
        let order_storage = self
            .order_storage
            .unwrap_or_else(|| Arc::new(OrderStorage::new(&self.config)));
<<<<<<< HEAD
        let handle = PoolHandle {
            manager_tx:      tx.clone(),
            pool_manager_tx: pool_manager_tx.clone(),
            validator_tx:    validator_tx.clone()
        };
        let inner = OrderIndexer::new(self.validator.clone(), order_storage.clone(), 0);
=======
        let handle =
            PoolHandle { manager_tx: tx.clone(), pool_manager_tx: pool_manager_tx.clone() };
        let inner = OrderIndexer::new(
            self.validator.clone(),
            order_storage.clone(),
            0,
            pool_manager_tx.clone()
        );
>>>>>>> 46bff86d

        task_spawner.spawn_critical(
            "transaction manager",
            Box::pin(PoolManager {
                eth_network_events:   self.eth_network_events,
                strom_network_events: self.strom_network_events,
<<<<<<< HEAD
                order_events: self.order_events,
                peers: HashMap::default(),
                order_sorter: inner,
                network: self.network_handle,
                command_rx: rx,
                pool_manager_tx
=======
                order_events:         self.order_events,
                peers:                HashMap::default(),
                order_indexer:        inner,
                network:              self.network_handle,
                command_rx:           rx
>>>>>>> 46bff86d
            })
        );

        handle
    }

    pub fn build<TP: TaskSpawner>(self, task_spawner: TP) -> PoolHandle {
        let (tx, rx) = unbounded_channel();
        // TODO: Fix me
        let (validator_tx, validator_rx) = unbounded_channel();
        let rx = UnboundedReceiverStream::new(rx);
        let order_storage = self
            .order_storage
            .unwrap_or_else(|| Arc::new(OrderStorage::new(&self.config)));
        let (pool_manager_tx, _) = broadcast::channel(100);
<<<<<<< HEAD
        let handle = PoolHandle {
            manager_tx:      tx.clone(),
            pool_manager_tx: pool_manager_tx.clone(),
            validator_tx:    validator_tx.clone()
        };
        let inner = OrderIndexer::new(self.validator.clone(), order_storage.clone(), 0);
=======
        let handle =
            PoolHandle { manager_tx: tx.clone(), pool_manager_tx: pool_manager_tx.clone() };
        let inner =
            OrderIndexer::new(self.validator.clone(), order_storage.clone(), 0, pool_manager_tx);
>>>>>>> 46bff86d

        task_spawner.spawn_critical(
            "transaction manager",
            Box::pin(PoolManager {
                eth_network_events:   self.eth_network_events,
                strom_network_events: self.strom_network_events,
<<<<<<< HEAD
                order_events: self.order_events,
                peers: HashMap::default(),
                order_sorter: inner,
                network: self.network_handle,
                command_rx: rx,
                pool_manager_tx
=======
                order_events:         self.order_events,
                peers:                HashMap::default(),
                order_indexer:        inner,
                network:              self.network_handle,
                command_rx:           rx
>>>>>>> 46bff86d
            })
        );

        handle
    }
}

pub struct PoolManager<V>
where
    V: OrderValidatorHandle
{
    /// access to validation and sorted storage of orders.
<<<<<<< HEAD
    order_sorter:         OrderIndexer<V>,
=======
    order_indexer:        OrderIndexer<V>,
>>>>>>> 46bff86d
    /// Network access.
    network:              StromNetworkHandle,
    /// Subscriptions to all the strom-network related events.
    ///
    /// From which we get all new incoming order related messages.
    strom_network_events: UnboundedReceiverStream<StromNetworkEvent>,
    /// Ethereum updates stream that tells the pool manager about orders that
    /// have been filled  
    eth_network_events:   UnboundedReceiverStream<EthEvent>,
    /// receiver half of the commands to the pool manager
    command_rx:           UnboundedReceiverStream<OrderCommand>,
    /// Incoming events from the ProtocolManager.
    order_events:         UnboundedMeteredReceiver<NetworkOrderEvent>,
    /// All the connected peers.
    peers:                HashMap<PeerId, StromPeer>,
    /// Broadcast channel for orders.
    pool_manager_tx:      broadcast::Sender<PoolManagerUpdate>
}

impl<V> PoolManager<V>
where
    V: OrderValidatorHandle<Order = AllOrders>
{
    #[allow(clippy::too_many_arguments)]
    pub fn new(
        order_indexer: OrderIndexer<V>,
        network: StromNetworkHandle,
        strom_network_events: UnboundedReceiverStream<StromNetworkEvent>,
        eth_network_events: UnboundedReceiverStream<EthEvent>,
        _command_tx: UnboundedSender<OrderCommand>,
        command_rx: UnboundedReceiverStream<OrderCommand>,
        order_events: UnboundedMeteredReceiver<NetworkOrderEvent>,
<<<<<<< HEAD
        order_storage: Arc<OrderStorage>,
        pool_manager_tx: tokio::sync::broadcast::Sender<PoolManagerUpdate>
=======
>>>>>>> 46bff86d
    ) -> Self {
        Self {
            strom_network_events,
            network,
<<<<<<< HEAD
            order_sorter,
            peers: HashMap::new(),
            order_events,
            command_rx,
            eth_network_events,
            pool_manager_tx
=======
            order_indexer,
            peers: HashMap::new(),
            order_events,
            command_rx,
            eth_network_events
>>>>>>> 46bff86d
        }
    }

    fn on_command(&mut self, cmd: OrderCommand) {
        match cmd {
            OrderCommand::NewOrder(origin, order, validation_response) => self
                .order_indexer
                .new_rpc_order(OrderOrigin::External, order, validation_response)
        }
    }

    fn on_eth_event(&mut self, eth: EthEvent) {
        match eth {
            EthEvent::NewBlockTransitions { block_number, filled_orders, address_changeset } => {
                self.order_indexer.start_new_block_processing(
                    block_number,
                    filled_orders,
                    address_changeset
                );
            }
            EthEvent::ReorgedOrders(orders) => {
                self.order_indexer.reorg(orders);
            }
            EthEvent::FinalizedBlock(block) => {
                self.order_indexer.finalized_block(block);
            }
            EthEvent::NewBlock(block) => {}
        }
    }

    fn on_network_order_event(&mut self, event: NetworkOrderEvent) {
        match event {
            NetworkOrderEvent::IncomingOrders { peer_id, orders } => {
                orders.into_iter().for_each(|order| {
                    self.peers
                        .get_mut(&peer_id)
                        .map(|peer| peer.orders.insert(order.order_hash()));

<<<<<<< HEAD
                    self.order_sorter
                        .new_order(peer_id, OrderOrigin::External, order.clone());
                    // TODO: add an "await" for the new_order() to complete
                    // if !self.order_sorter.is_valid_order(&order) {
                    //     self.network
                    //         .peer_reputation_change(peer_id, ReputationChangeKind::BadOrder);
                    // }
=======
                    self.order_indexer.new_network_order(
                        peer_id,
                        OrderOrigin::External,
                        order.clone(),
                    );
>>>>>>> 46bff86d
                });
            }
        }
    }

    fn on_network_event(&mut self, event: StromNetworkEvent) {
        match event {
            StromNetworkEvent::SessionEstablished { peer_id } => {
                // insert a new peer into the peerset
                self.peers.insert(
                    peer_id,
                    StromPeer {
                        orders: LruCache::new(NonZeroUsize::new(PEER_ORDER_CACHE_LIMIT).unwrap())
                    }
                );
            }
            StromNetworkEvent::SessionClosed { peer_id, .. } => {
                // remove the peer
                self.peers.remove(&peer_id);
            }
            StromNetworkEvent::PeerRemoved(peer_id) => {
                self.peers.remove(&peer_id);
            }
            StromNetworkEvent::PeerAdded(peer_id) => {
                self.peers.insert(
                    peer_id,
                    StromPeer {
                        orders: LruCache::new(NonZeroUsize::new(PEER_ORDER_CACHE_LIMIT).unwrap())
                    }
                );
            }
        }
    }

    fn on_pool_events(&mut self, orders: Vec<PoolInnerEvent>) {
        let broadcast_orders = orders
            .into_iter()
            .filter_map(|order| match order {
                PoolInnerEvent::Propagation(p) => Some(p),
                PoolInnerEvent::BadOrderMessages(o) => {
                    o.into_iter().for_each(|peer| {
                        self.network.peer_reputation_change(
                            peer,
                            crate::ReputationChangeKind::InvalidOrder
                        );
                    });
                    None
                }
                PoolInnerEvent::None => None
            })
            .collect::<Vec<_>>();

        broadcast_orders.iter().for_each(|order| {
            self.pool_manager_tx
                .send(PoolManagerUpdate::NewOrder(order.clone()));
        });
        // need to update network types for this
        self.network
            .broadcast_tx(StromMessage::PropagatePooledOrders(broadcast_orders));
    }
}

impl<V> Future for PoolManager<V>
where
    V: OrderValidatorHandle<Order = AllOrders> + Unpin
{
    type Output = ();

    fn poll(self: Pin<&mut Self>, cx: &mut Context<'_>) -> Poll<Self::Output> {
        let this = self.get_mut();

        // pull all eth events
        while let Poll::Ready(Some(eth)) = this.eth_network_events.poll_next_unpin(cx) {
            this.on_eth_event(eth);
        }

        // drain network/peer related events
        while let Poll::Ready(Some(event)) = this.strom_network_events.poll_next_unpin(cx) {
            this.on_network_event(event);
        }

        // drain commands
        while let Poll::Ready(Some(cmd)) = this.command_rx.poll_next_unpin(cx) {
            tracing::debug!(?cmd, "that was a command");
            this.on_command(cmd);
        }

        // drain incoming transaction events
        while let Poll::Ready(Some(event)) = this.order_events.poll_next_unpin(cx) {
            this.on_network_order_event(event);
        }

        // poll underlying pool. This is the validation process that's being polled
        while let Poll::Ready(Some(orders)) = this.order_indexer.poll_next_unpin(cx) {
            this.on_pool_events(orders);
        }

        Poll::Pending
    }
}

/// All events related to orders emitted by the network.
#[derive(Debug)]
#[allow(missing_docs)]
pub enum NetworkTransactionEvent {
    /// Received list of transactions from the given peer.
    ///
    /// This represents transactions that were broadcasted to use from the peer.
    IncomingOrders { peer_id: PeerId, msg: Vec<AllOrders> }
}

/// Tracks a single peer
#[derive(Debug)]
struct StromPeer {
    /// Keeps track of transactions that we know the peer has seen.
    #[allow(dead_code)]
    orders: LruCache<B256>
}<|MERGE_RESOLUTION|>--- conflicted
+++ resolved
@@ -10,11 +10,7 @@
 
 use angstrom_eth::manager::EthEvent;
 use angstrom_types::{
-<<<<<<< HEAD
-    contract_bindings::poolmanager::PoolManager::PoolManagerCalls::updateDynamicLPFee,
-=======
     contract_bindings::poolmanager::PoolManager::{syncCall, PoolManagerCalls::updateDynamicLPFee},
->>>>>>> 46bff86d
     orders::{OrderOrigin, OrderPriorityData, OrderSet},
     primitive::Order,
     sol_bindings::{
@@ -26,22 +22,13 @@
 };
 use futures::{
     future::BoxFuture,
-<<<<<<< HEAD
+    poll,
     stream::{BoxStream, FuturesUnordered},
     Future, FutureExt, Stream, StreamExt
 };
 use order_pool::{
     order_storage::OrderStorage, OrderIndexer, OrderPoolHandle, PoolConfig, PoolInnerEvent,
     PoolManagerUpdate
-=======
-    poll,
-    stream::{BoxStream, FuturesUnordered},
-    Future, FutureExt, Stream, StreamExt
-};
-use order_pool::order_storage::OrderStorage;
-use order_pool::{
-    OrderIndexer, OrderPoolHandle, PoolConfig, PoolInnerEvent, PoolManagerUpdate
->>>>>>> 46bff86d
 };
 use reth_metrics::common::mpsc::UnboundedMeteredReceiver;
 use reth_network::transactions::ValidationOutcome;
@@ -77,12 +64,8 @@
 #[derive(Debug, Clone)]
 pub struct PoolHandle {
     pub manager_tx:      UnboundedSender<OrderCommand>,
-<<<<<<< HEAD
     pub pool_manager_tx: tokio::sync::broadcast::Sender<PoolManagerUpdate>,
     pub validator_tx:    UnboundedSender<ValidationRequest>
-=======
-    pub pool_manager_tx: tokio::sync::broadcast::Sender<PoolManagerUpdate>
->>>>>>> 46bff86d
 }
 
 #[derive(Debug)]
@@ -112,9 +95,19 @@
 }
 
 impl OrderPoolHandle for PoolHandle {
-<<<<<<< HEAD
-    fn new_order(&self, origin: OrderOrigin, order: AllOrders) -> bool {
-        self.send(OrderCommand::NewOrder(origin, order)).is_ok()
+    fn new_order(
+        &self,
+        origin: OrderOrigin,
+        order: AllOrders
+    ) -> impl Future<Output = bool> + Send {
+        let (tx, rx) = tokio::sync::oneshot::channel();
+        self.send(OrderCommand::NewOrder(origin, order, tx)).is_ok();
+        rx.map(|result| match result {
+            Ok(OrderValidationResults::Valid(_)) => true,
+            Ok(OrderValidationResults::Invalid(_)) => false,
+            Ok(OrderValidationResults::TransitionedToBlock) => false,
+            Err(_) => false
+        })
     }
 
     fn subscribe_orders(&self) -> Receiver<PoolManagerUpdate> {
@@ -140,25 +133,6 @@
             OrderValidationResults::Invalid(_) => false,
             OrderValidationResults::TransitionedToBlock => false
         })
-=======
-    fn new_order(
-        &self,
-        origin: OrderOrigin,
-        order: AllOrders
-    ) -> impl Future<Output = bool> + Send {
-        let (tx, rx) = tokio::sync::oneshot::channel();
-        self.send(OrderCommand::NewOrder(origin, order, tx)).is_ok();
-        rx.map(|result| match result {
-            Ok(OrderValidationResults::Valid(_)) => true,
-            Ok(OrderValidationResults::Invalid(_)) => false,
-            Ok(OrderValidationResults::TransitionedToBlock) => false,
-            Err(_) => false
-        })
-    }
-
-    fn subscribe_orders(&self) -> Receiver<PoolManagerUpdate> {
-        self.pool_manager_tx.subscribe()
->>>>>>> 46bff86d
     }
 }
 
@@ -212,53 +186,36 @@
         task_spawner: TP,
         tx: UnboundedSender<OrderCommand>,
         rx: UnboundedReceiver<OrderCommand>,
-<<<<<<< HEAD
         validator_tx: UnboundedSender<ValidationRequest>,
-=======
->>>>>>> 46bff86d
         pool_manager_tx: tokio::sync::broadcast::Sender<PoolManagerUpdate>
     ) -> PoolHandle {
         let rx = UnboundedReceiverStream::new(rx);
         let order_storage = self
             .order_storage
             .unwrap_or_else(|| Arc::new(OrderStorage::new(&self.config)));
-<<<<<<< HEAD
         let handle = PoolHandle {
             manager_tx:      tx.clone(),
             pool_manager_tx: pool_manager_tx.clone(),
             validator_tx:    validator_tx.clone()
         };
-        let inner = OrderIndexer::new(self.validator.clone(), order_storage.clone(), 0);
-=======
-        let handle =
-            PoolHandle { manager_tx: tx.clone(), pool_manager_tx: pool_manager_tx.clone() };
         let inner = OrderIndexer::new(
             self.validator.clone(),
             order_storage.clone(),
             0,
             pool_manager_tx.clone()
         );
->>>>>>> 46bff86d
 
         task_spawner.spawn_critical(
             "transaction manager",
             Box::pin(PoolManager {
-                eth_network_events:   self.eth_network_events,
+                eth_network_events: self.eth_network_events,
                 strom_network_events: self.strom_network_events,
-<<<<<<< HEAD
                 order_events: self.order_events,
                 peers: HashMap::default(),
-                order_sorter: inner,
+                order_indexer: inner,
                 network: self.network_handle,
                 command_rx: rx,
                 pool_manager_tx
-=======
-                order_events:         self.order_events,
-                peers:                HashMap::default(),
-                order_indexer:        inner,
-                network:              self.network_handle,
-                command_rx:           rx
->>>>>>> 46bff86d
             })
         );
 
@@ -274,39 +231,29 @@
             .order_storage
             .unwrap_or_else(|| Arc::new(OrderStorage::new(&self.config)));
         let (pool_manager_tx, _) = broadcast::channel(100);
-<<<<<<< HEAD
         let handle = PoolHandle {
             manager_tx:      tx.clone(),
             pool_manager_tx: pool_manager_tx.clone(),
             validator_tx:    validator_tx.clone()
         };
-        let inner = OrderIndexer::new(self.validator.clone(), order_storage.clone(), 0);
-=======
-        let handle =
-            PoolHandle { manager_tx: tx.clone(), pool_manager_tx: pool_manager_tx.clone() };
-        let inner =
-            OrderIndexer::new(self.validator.clone(), order_storage.clone(), 0, pool_manager_tx);
->>>>>>> 46bff86d
+        let inner = OrderIndexer::new(
+            self.validator.clone(),
+            order_storage.clone(),
+            0,
+            pool_manager_tx.clone()
+        );
 
         task_spawner.spawn_critical(
             "transaction manager",
             Box::pin(PoolManager {
-                eth_network_events:   self.eth_network_events,
+                eth_network_events: self.eth_network_events,
                 strom_network_events: self.strom_network_events,
-<<<<<<< HEAD
                 order_events: self.order_events,
                 peers: HashMap::default(),
-                order_sorter: inner,
+                order_indexer: inner,
                 network: self.network_handle,
                 command_rx: rx,
                 pool_manager_tx
-=======
-                order_events:         self.order_events,
-                peers:                HashMap::default(),
-                order_indexer:        inner,
-                network:              self.network_handle,
-                command_rx:           rx
->>>>>>> 46bff86d
             })
         );
 
@@ -319,11 +266,7 @@
     V: OrderValidatorHandle
 {
     /// access to validation and sorted storage of orders.
-<<<<<<< HEAD
-    order_sorter:         OrderIndexer<V>,
-=======
     order_indexer:        OrderIndexer<V>,
->>>>>>> 46bff86d
     /// Network access.
     network:              StromNetworkHandle,
     /// Subscriptions to all the strom-network related events.
@@ -356,29 +299,17 @@
         _command_tx: UnboundedSender<OrderCommand>,
         command_rx: UnboundedReceiverStream<OrderCommand>,
         order_events: UnboundedMeteredReceiver<NetworkOrderEvent>,
-<<<<<<< HEAD
-        order_storage: Arc<OrderStorage>,
         pool_manager_tx: tokio::sync::broadcast::Sender<PoolManagerUpdate>
-=======
->>>>>>> 46bff86d
     ) -> Self {
         Self {
             strom_network_events,
             network,
-<<<<<<< HEAD
-            order_sorter,
+            order_indexer,
             peers: HashMap::new(),
             order_events,
             command_rx,
             eth_network_events,
             pool_manager_tx
-=======
-            order_indexer,
-            peers: HashMap::new(),
-            order_events,
-            command_rx,
-            eth_network_events
->>>>>>> 46bff86d
         }
     }
 
@@ -417,21 +348,16 @@
                         .get_mut(&peer_id)
                         .map(|peer| peer.orders.insert(order.order_hash()));
 
-<<<<<<< HEAD
-                    self.order_sorter
-                        .new_order(peer_id, OrderOrigin::External, order.clone());
+                    self.order_indexer.new_network_order(
+                        peer_id,
+                        OrderOrigin::External,
+                        order.clone()
+                    );
                     // TODO: add an "await" for the new_order() to complete
                     // if !self.order_sorter.is_valid_order(&order) {
                     //     self.network
-                    //         .peer_reputation_change(peer_id, ReputationChangeKind::BadOrder);
-                    // }
-=======
-                    self.order_indexer.new_network_order(
-                        peer_id,
-                        OrderOrigin::External,
-                        order.clone(),
-                    );
->>>>>>> 46bff86d
+                    //         .peer_reputation_change(peer_id,
+                    // ReputationChangeKind::BadOrder); }
                 });
             }
         }
