--- conflicted
+++ resolved
@@ -1,14 +1,6 @@
-<<<<<<< HEAD
 use alloy::primitives::{Address, Bytes, B256};
 use pade_macro::{PadeDecode, PadeEncode};
-=======
-use alloy::{
-    primitives::{Address, Bytes, B256},
-    sol
-};
-use pade_macro::{PadeDecode, PadeEncode};
 use reth_primitives::keccak256;
->>>>>>> 1a22a51a
 use serde::{Deserialize, Serialize};
 
 use super::{rewards::PoolUpdate, Asset, Pair};
@@ -33,14 +25,9 @@
 }
 
 impl TopOfBlockOrder {
-<<<<<<< HEAD
-    pub fn order_hash(&self) -> B256 {
-        todo!()
-=======
     // eip-712 hash_struct
     pub fn order_hash(&self) -> B256 {
         keccak256(&self.signature)
->>>>>>> 1a22a51a
     }
 
     pub fn of(
@@ -96,28 +83,7 @@
 
 impl UserOrder {
     pub fn order_hash(&self) -> B256 {
-<<<<<<< HEAD
-        todo!()
-=======
         keccak256(&self.signature)
-    }
-}
-
-sol! {
-    #[derive(Debug, PadeEncode, PadeDecode)]
-    struct Pair {
-        uint16 t1_idx;
-        uint16 t0_idx;
-        uint256 uniswap_price;
-    }
-
-    #[derive(Debug, PadeEncode, PadeDecode)]
-    struct PoolUpdate {
-        uint16 asset_in_index;
-        uint16 asset_out_index;
-        uint128 swap_in_quantity;
-        RewardsUpdate rewards_update;
->>>>>>> 1a22a51a
     }
 }
 
