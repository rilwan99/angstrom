use std::{hash::Hash, ops::Deref};

use alloy::primitives::{Address, Bytes, FixedBytes, TxHash, U256};
use alloy_primitives::B256;
use serde::{Deserialize, Serialize};

use super::{RawPoolOrder, RespendAvoidanceMethod};
use crate::{
    matching::Ray,
    orders::{OrderId, OrderLocation, OrderPriorityData},
    primitive::{PoolId, Signature, ANGSTROM_DOMAIN},
    sol_bindings::rpc_orders::{
        ExactFlashOrder, ExactStandingOrder, OmitOrderMeta, PartialFlashOrder,
        PartialStandingOrder, TopOfBlockOrder
    }
};

#[derive(Debug, Clone, PartialEq, Eq, Serialize, Deserialize, Hash)]

pub enum AllOrders {
    Standing(StandingVariants),
    Flash(FlashVariants),
    TOB(TopOfBlockOrder)
}

#[derive(Debug, Clone, PartialEq, Eq, Serialize, Deserialize, Hash)]
pub enum StandingVariants {
    Partial(PartialStandingOrder),
    Exact(ExactStandingOrder)
}

impl StandingVariants {
    pub fn signature(&self) -> &Bytes {
        match self {
            StandingVariants::Exact(o) => &o.meta.signature,
            StandingVariants::Partial(o) => &o.meta.signature
        }
    }

    pub fn hook_data(&self) -> &Bytes {
        match self {
            StandingVariants::Exact(o) => &o.hook_data,
            StandingVariants::Partial(o) => &o.hook_data
        }
    }
}

#[derive(Debug, Clone, PartialEq, Eq, Serialize, Deserialize, Hash)]
pub enum FlashVariants {
    Partial(PartialFlashOrder),
    Exact(ExactFlashOrder)
}

impl FlashVariants {
    pub fn signature(&self) -> &Bytes {
        match self {
            FlashVariants::Exact(o) => &o.meta.signature,
            FlashVariants::Partial(o) => &o.meta.signature
        }
    }

    pub fn hook_data(&self) -> &Bytes {
        match self {
            FlashVariants::Exact(o) => &o.hook_data,
            FlashVariants::Partial(o) => &o.hook_data
        }
    }
}

impl From<TopOfBlockOrder> for AllOrders {
    fn from(value: TopOfBlockOrder) -> Self {
        Self::TOB(value)
    }
}
impl From<GroupedComposableOrder> for AllOrders {
    fn from(value: GroupedComposableOrder) -> Self {
        match value {
            GroupedComposableOrder::Partial(p) => AllOrders::Standing(p),
            GroupedComposableOrder::KillOrFill(kof) => AllOrders::Flash(kof)
        }
    }
}

impl From<GroupedVanillaOrder> for AllOrders {
    fn from(value: GroupedVanillaOrder) -> Self {
        match value {
            GroupedVanillaOrder::Standing(p) => AllOrders::Standing(p),
            GroupedVanillaOrder::KillOrFill(kof) => AllOrders::Flash(kof)
        }
    }
}

impl From<GroupedUserOrder> for AllOrders {
    fn from(value: GroupedUserOrder) -> Self {
        match value {
            GroupedUserOrder::Vanilla(v) => match v {
                GroupedVanillaOrder::Standing(p) => AllOrders::Standing(p),
                GroupedVanillaOrder::KillOrFill(kof) => AllOrders::Flash(kof)
            },
            GroupedUserOrder::Composable(v) => match v {
                GroupedComposableOrder::Partial(p) => AllOrders::Standing(p),
                GroupedComposableOrder::KillOrFill(kof) => AllOrders::Flash(kof)
            }
        }
    }
}

impl AllOrders {
    pub fn order_hash(&self) -> FixedBytes<32> {
        match self {
            Self::Standing(p) => match p {
                StandingVariants::Exact(e) => e.eip712_hash_struct(),
                StandingVariants::Partial(e) => e.eip712_hash_struct()
            },
            Self::Flash(f) => match f {
                FlashVariants::Exact(e) => e.eip712_hash_struct(),
                FlashVariants::Partial(e) => e.eip712_hash_struct()
            },
            Self::TOB(t) => t.eip712_hash_struct()
        }
    }
}

#[derive(Debug, Clone, Default, PartialEq, Eq, Serialize, Deserialize)]
pub struct OrderWithStorageData<Order> {
    /// raw order
    pub order:              Order,
    /// the raw data needed for indexing the data
    pub priority_data:      OrderPriorityData,
    /// orders that this order invalidates. this occurs due to live nonce
    /// ordering
    pub invalidates:        Vec<B256>,
    /// the pool this order belongs to
    pub pool_id:            PoolId,
    /// wether the order is waiting for approvals / proper balances
    pub is_currently_valid: bool,
    /// what side of the book does this order lay on
    pub is_bid:             bool,
    /// is valid order
    pub is_valid:           bool,
    /// the block the order was validated for
    pub valid_block:        u64,
    /// holds expiry data
    pub order_id:           OrderId,
    pub tob_reward:         U256
}

impl<Order> Hash for OrderWithStorageData<Order> {
    fn hash<H: std::hash::Hasher>(&self, state: &mut H) {
        self.order_id.hash(state)
    }
}

impl OrderWithStorageData<AllOrders> {
    pub fn from(&self) -> Address {
        match &self.order {
            AllOrders::Flash(kof) => match kof {
                FlashVariants::Exact(e) => e.meta.from,
                FlashVariants::Partial(p) => p.meta.from
            },
            AllOrders::Standing(p) => match p {
                StandingVariants::Partial(p) => p.meta.from,
                StandingVariants::Exact(p) => p.meta.from
            },
            AllOrders::TOB(tob) => tob.meta.from
        }
    }
}

impl<Order> Deref for OrderWithStorageData<Order> {
    type Target = Order;

    fn deref(&self) -> &Self::Target {
        &self.order
    }
}

impl<Order> OrderWithStorageData<Order> {
    pub fn size(&self) -> usize {
        std::mem::size_of::<Order>()
    }

    pub fn try_map_inner<NewOrder>(
        self,
        mut f: impl FnMut(Order) -> eyre::Result<NewOrder>
    ) -> eyre::Result<OrderWithStorageData<NewOrder>> {
        let new_order = f(self.order)?;

        Ok(OrderWithStorageData {
            order:              new_order,
            invalidates:        self.invalidates,
            pool_id:            self.pool_id,
            valid_block:        self.valid_block,
            is_bid:             self.is_bid,
            priority_data:      self.priority_data,
            is_currently_valid: self.is_currently_valid,
            is_valid:           self.is_valid,
            order_id:           self.order_id,
            tob_reward:         U256::ZERO
        })
    }
}

#[derive(Debug)]
pub enum GroupedUserOrder {
    Vanilla(GroupedVanillaOrder),
    Composable(GroupedComposableOrder)
}

impl GroupedUserOrder {
    pub fn is_vanilla(&self) -> bool {
        matches!(self, Self::Vanilla(_))
    }

    pub fn is_composable(&self) -> bool {
        matches!(self, Self::Composable(_))
    }

    pub fn order_hash(&self) -> B256 {
        match self {
            GroupedUserOrder::Vanilla(v) => v.hash(),
            GroupedUserOrder::Composable(c) => c.hash()
        }
    }
}

impl RawPoolOrder for StandingVariants {
    fn token_out(&self) -> Address {
        match self {
            StandingVariants::Exact(e) => e.token_out(),
            StandingVariants::Partial(p) => p.token_out()
        }
    }

    fn token_in(&self) -> Address {
        match self {
            StandingVariants::Exact(e) => e.token_in(),
            StandingVariants::Partial(p) => p.token_in()
        }
    }

    fn order_hash(&self) -> TxHash {
        match self {
            StandingVariants::Exact(e) => e.order_hash(),
            StandingVariants::Partial(p) => p.order_hash()
        }
    }

    fn from(&self) -> Address {
        match self {
            StandingVariants::Exact(e) => e.meta.from,
            StandingVariants::Partial(p) => p.meta.from
        }
    }

    fn respend_avoidance_strategy(&self) -> RespendAvoidanceMethod {
        match self {
            StandingVariants::Exact(e) => e.respend_avoidance_strategy(),
            StandingVariants::Partial(p) => p.respend_avoidance_strategy()
        }
    }

    fn deadline(&self) -> Option<U256> {
        match self {
            StandingVariants::Exact(e) => e.deadline(),
            StandingVariants::Partial(p) => p.deadline()
        }
    }

    fn amount_in(&self) -> u128 {
        match self {
            StandingVariants::Exact(e) => e.amount_in(),
            StandingVariants::Partial(p) => p.amount_in()
        }
    }

    fn limit_price(&self) -> U256 {
        match self {
            StandingVariants::Exact(e) => e.limit_price(),
            StandingVariants::Partial(p) => p.limit_price()
        }
    }

    fn amount_out_min(&self) -> u128 {
        match self {
            StandingVariants::Exact(e) => e.amount_out_min(),
            StandingVariants::Partial(p) => p.amount_out_min()
        }
    }

    fn flash_block(&self) -> Option<u64> {
        None
    }

    fn is_valid_signature(&self) -> bool {
        match self {
            StandingVariants::Exact(e) => e.is_valid_signature(),
            StandingVariants::Partial(p) => p.is_valid_signature()
        }
    }

    fn order_location(&self) -> OrderLocation {
        OrderLocation::Limit
    }
}

impl RawPoolOrder for FlashVariants {
    fn is_valid_signature(&self) -> bool {
        match self {
            FlashVariants::Exact(e) => e.is_valid_signature(),
            FlashVariants::Partial(p) => p.is_valid_signature()
        }
    }

    fn order_hash(&self) -> TxHash {
        match self {
            FlashVariants::Exact(e) => e.order_hash(),
            FlashVariants::Partial(p) => p.order_hash()
        }
    }

    fn from(&self) -> Address {
        match self {
            FlashVariants::Exact(e) => e.meta.from,
            FlashVariants::Partial(p) => p.meta.from
        }
    }

    fn respend_avoidance_strategy(&self) -> RespendAvoidanceMethod {
        match self {
            FlashVariants::Exact(e) => e.respend_avoidance_strategy(),
            FlashVariants::Partial(p) => p.respend_avoidance_strategy()
        }
    }

    fn deadline(&self) -> Option<U256> {
        match self {
            FlashVariants::Exact(e) => e.deadline(),
            FlashVariants::Partial(p) => p.deadline()
        }
    }

    fn amount_in(&self) -> u128 {
        match self {
            FlashVariants::Exact(e) => e.amount_in(),
            FlashVariants::Partial(p) => p.amount_in()
        }
    }

    fn limit_price(&self) -> U256 {
        match self {
            FlashVariants::Exact(e) => e.limit_price(),
            FlashVariants::Partial(p) => p.limit_price()
        }
    }

    fn amount_out_min(&self) -> u128 {
        match self {
            FlashVariants::Exact(e) => e.amount_out_min(),
            FlashVariants::Partial(p) => p.amount_out_min()
        }
    }

    fn token_out(&self) -> Address {
        match self {
            FlashVariants::Exact(e) => e.token_out(),
            FlashVariants::Partial(p) => p.token_out()
        }
    }

    fn token_in(&self) -> Address {
        match self {
            FlashVariants::Exact(e) => e.token_in(),
            FlashVariants::Partial(p) => p.token_in()
        }
    }

    fn flash_block(&self) -> Option<u64> {
        match self {
            FlashVariants::Exact(e) => e.flash_block(),
            FlashVariants::Partial(p) => p.flash_block()
        }
    }

    fn order_location(&self) -> OrderLocation {
        OrderLocation::Limit
    }
}

#[derive(Debug, Clone, Hash, PartialEq, Eq, Serialize, Deserialize)]
pub enum GroupedVanillaOrder {
    Standing(StandingVariants),
    KillOrFill(FlashVariants)
}
impl Default for GroupedVanillaOrder {
    fn default() -> Self {
        GroupedVanillaOrder::Standing(StandingVariants::Exact(ExactStandingOrder::default()))
    }
}

impl GroupedVanillaOrder {
    pub fn hash(&self) -> FixedBytes<32> {
        match self {
            GroupedVanillaOrder::Standing(p) => p.order_hash(),
            GroupedVanillaOrder::KillOrFill(p) => p.order_hash()
        }
    }

    /// Primarily used for debugging to work with price as an f64
    pub fn float_price(&self) -> f64 {
        match self {
            Self::Standing(o) => Ray::from(o.limit_price()).as_f64(),
            Self::KillOrFill(o) => Ray::from(o.limit_price()).as_f64()
        }
    }

    pub fn price(&self) -> Ray {
        match self {
            Self::Standing(o) => o.limit_price().into(),
            Self::KillOrFill(o) => o.limit_price().into()
        }
    }

    pub fn quantity(&self) -> U256 {
        match self {
            Self::Standing(o) => U256::from(o.amount_in()),
            Self::KillOrFill(o) => U256::from(o.amount_in())
        }
    }

    /// Creates a new order fragment representing the current order as filled by
    /// a specific quantity
    pub fn fill(&self, filled_quantity: u128) -> Self {
        match self {
            Self::Standing(p) => match p {
                StandingVariants::Partial(part) => {
                    Self::Standing(StandingVariants::Partial(PartialStandingOrder {
                        min_amount_in: part.min_amount_in.saturating_sub(filled_quantity),
                        max_amount_in: part.max_amount_in - filled_quantity,
                        ..part.clone()
                    }))
                }
                StandingVariants::Exact(exact) => {
                    Self::Standing(StandingVariants::Exact(ExactStandingOrder {
                        amount: exact.amount - filled_quantity,
                        ..exact.clone()
                    }))
                }
            },
            Self::KillOrFill(kof) => match kof {
                FlashVariants::Partial(part) => {
                    Self::KillOrFill(FlashVariants::Partial(PartialFlashOrder {
                        min_amount_in: part.min_amount_in.saturating_sub(filled_quantity),
                        max_amount_in: part.max_amount_in - filled_quantity,
                        ..part.clone()
                    }))
                }
                FlashVariants::Exact(exact) => {
                    Self::KillOrFill(FlashVariants::Exact(ExactFlashOrder {
                        amount: exact.amount - filled_quantity,
                        ..exact.clone()
                    }))
                }
            }
        }
    }

    pub fn signature(&self) -> &Bytes {
        match self {
            Self::Standing(o) => o.signature(),
            Self::KillOrFill(o) => o.signature()
        }
    }

    pub fn is_partial(&self) -> bool {
        matches!(
            self,
            Self::Standing(StandingVariants::Partial(_))
                | Self::KillOrFill(FlashVariants::Partial(_))
        )
    }
}

#[derive(Debug, Clone, Serialize, Deserialize)]
pub enum GroupedComposableOrder {
    Partial(StandingVariants),
    KillOrFill(FlashVariants)
}

impl GroupedComposableOrder {
    pub fn hash(&self) -> B256 {
        match self {
            Self::Partial(p) => match p {
                StandingVariants::Partial(p) => p.eip712_hash_struct(),
                StandingVariants::Exact(e) => e.eip712_hash_struct()
            },
            Self::KillOrFill(k) => match k {
                FlashVariants::Partial(p) => p.eip712_hash_struct(),
                FlashVariants::Exact(e) => e.eip712_hash_struct()
            }
        }
    }
}

impl RawPoolOrder for TopOfBlockOrder {
    fn flash_block(&self) -> Option<u64> {
        Some(self.valid_for_block)
    }

    fn from(&self) -> Address {
        self.meta.from
    }

    fn order_hash(&self) -> TxHash {
        self.eip712_hash_struct()
    }

    fn respend_avoidance_strategy(&self) -> RespendAvoidanceMethod {
        RespendAvoidanceMethod::Block(self.valid_for_block)
    }

    fn deadline(&self) -> Option<U256> {
        None
    }

    fn amount_in(&self) -> u128 {
        self.quantity_in
    }

    fn limit_price(&self) -> U256 {
        U256::from(self.amount_in() / self.amount_out_min())
    }

    fn amount_out_min(&self) -> u128 {
        self.quantity_out
    }

    fn token_in(&self) -> Address {
        self.asset_in
    }

    fn token_out(&self) -> Address {
        self.asset_out
    }

    fn is_valid_signature(&self) -> bool {
        let Ok(sig) = Signature::new_from_bytes(&self.meta.signature) else { return false };
        let hash = self.no_meta_eip712_signing_hash(&ANGSTROM_DOMAIN);
        sig.recover_signer_full_public_key(hash)
            .map(|pk| Address::from_raw_public_key(&*pk) == self.meta.from)
            .unwrap_or_default()
    }

    fn order_location(&self) -> OrderLocation {
        OrderLocation::Searcher
    }
}

impl RawPoolOrder for PartialStandingOrder {
    fn is_valid_signature(&self) -> bool {
        let Ok(sig) = Signature::new_from_bytes(&self.meta.signature) else { return false };
        let hash = self.no_meta_eip712_signing_hash(&ANGSTROM_DOMAIN);
        sig.recover_signer_full_public_key(hash)
            .map(|pk| Address::from_raw_public_key(&*pk) == self.meta.from)
            .unwrap_or_default()
    }

    fn flash_block(&self) -> Option<u64> {
        None
    }

    fn respend_avoidance_strategy(&self) -> RespendAvoidanceMethod {
        RespendAvoidanceMethod::Nonce(self.nonce)
    }

    fn amount_out_min(&self) -> u128 {
<<<<<<< HEAD
        todo!();
=======
        // TODO: verify math on this. feels wrong
        if self.assetIn < self.assetOut {
            self.minAmountIn * self.minPrice.to::<u128>()
        } else {
            self.minAmountIn / self.minPrice.to::<u128>()
        }
>>>>>>> 06500164
    }

    fn limit_price(&self) -> U256 {
        self.min_price
    }

    fn amount_in(&self) -> u128 {
        self.max_amount_in
    }

    fn deadline(&self) -> Option<U256> {
        Some(U256::from(self.deadline))
    }

    fn from(&self) -> Address {
        self.meta.from
    }

    fn order_hash(&self) -> TxHash {
        self.eip712_hash_struct()
    }

    fn token_in(&self) -> Address {
        self.asset_in
    }

    fn token_out(&self) -> Address {
        self.asset_out
    }

    fn order_location(&self) -> OrderLocation {
        OrderLocation::Limit
    }
}

impl RawPoolOrder for ExactStandingOrder {
    fn is_valid_signature(&self) -> bool {
        let Ok(sig) = Signature::new_from_bytes(&self.meta.signature) else { return false };
        let hash = self.no_meta_eip712_signing_hash(&ANGSTROM_DOMAIN);
        sig.recover_signer_full_public_key(hash)
            .map(|pk| Address::from_raw_public_key(&*pk) == self.meta.from)
            .unwrap_or_default()
    }

    fn flash_block(&self) -> Option<u64> {
        None
    }

    fn respend_avoidance_strategy(&self) -> RespendAvoidanceMethod {
        RespendAvoidanceMethod::Nonce(self.nonce)
    }

    fn amount_out_min(&self) -> u128 {
        // TODO: verify math on this. feels wrong
        if self.assetIn < self.assetOut {
            self.amount * self.minPrice.to::<u128>()
        } else {
            self.amount / self.minPrice.to::<u128>()
        }
    }

    fn limit_price(&self) -> U256 {
        self.min_price
    }

    fn amount_in(&self) -> u128 {
        self.amount
    }

    fn deadline(&self) -> Option<U256> {
        Some(U256::from(self.deadline))
    }

    fn from(&self) -> Address {
        self.meta.from
    }

    fn order_hash(&self) -> TxHash {
        self.eip712_hash_struct()
    }

    fn token_in(&self) -> Address {
        self.asset_in
    }

    fn token_out(&self) -> Address {
        self.asset_out
    }

    fn order_location(&self) -> OrderLocation {
        OrderLocation::Limit
    }
}

impl RawPoolOrder for PartialFlashOrder {
    fn is_valid_signature(&self) -> bool {
        let Ok(sig) = Signature::new_from_bytes(&self.meta.signature) else { return false };
        let hash = self.no_meta_eip712_signing_hash(&ANGSTROM_DOMAIN);
        sig.recover_signer_full_public_key(hash)
            .map(|pk| Address::from_raw_public_key(&*pk) == self.meta.from)
            .unwrap_or_default()
    }

    fn flash_block(&self) -> Option<u64> {
        Some(self.valid_for_block)
    }

    fn order_hash(&self) -> TxHash {
        self.eip712_hash_struct()
    }

    fn from(&self) -> Address {
        self.meta.from
    }

    fn deadline(&self) -> Option<U256> {
        None
    }

    fn amount_in(&self) -> u128 {
        self.max_amount_in
    }

    fn limit_price(&self) -> U256 {
        self.min_price
    }

    fn amount_out_min(&self) -> u128 {
<<<<<<< HEAD
        self.min_price.to::<u128>() * self.min_amount_in
=======
        // TODO: verify math on this. feels wrong
        if self.assetIn < self.assetOut {
            self.minAmountIn * self.minPrice.to::<u128>()
        } else {
            self.minAmountIn / self.minPrice.to::<u128>()
        }
>>>>>>> 06500164
    }

    fn respend_avoidance_strategy(&self) -> RespendAvoidanceMethod {
        RespendAvoidanceMethod::Block(self.valid_for_block)
    }

    fn token_in(&self) -> Address {
        self.asset_in
    }

    fn token_out(&self) -> Address {
        self.asset_out
    }

    fn order_location(&self) -> OrderLocation {
        OrderLocation::Limit
    }
}

impl RawPoolOrder for ExactFlashOrder {
    fn is_valid_signature(&self) -> bool {
        let Ok(sig) = Signature::new_from_bytes(&self.meta.signature) else { return false };
        let hash = self.no_meta_eip712_signing_hash(&ANGSTROM_DOMAIN);
        sig.recover_signer_full_public_key(hash)
            .map(|pk| Address::from_raw_public_key(&*pk) == self.meta.from)
            .unwrap_or_default()
    }

    fn flash_block(&self) -> Option<u64> {
        Some(self.valid_for_block)
    }

    fn token_in(&self) -> Address {
        self.asset_in
    }

    fn token_out(&self) -> Address {
        self.asset_out
    }

    fn order_hash(&self) -> TxHash {
        self.eip712_hash_struct()
    }

    fn from(&self) -> Address {
        self.meta.from
    }

    fn deadline(&self) -> Option<U256> {
        None
    }

    fn amount_in(&self) -> u128 {
        self.amount
    }

    fn limit_price(&self) -> U256 {
        self.min_price
    }

    fn amount_out_min(&self) -> u128 {
<<<<<<< HEAD
        self.min_price.to::<u128>() * self.amount
=======
        // TODO: verify math on this. feels wrong
        if self.assetIn < self.assetOut {
            self.amount * self.minPrice.to::<u128>()
        } else {
            self.amount / self.minPrice.to::<u128>()
        }
>>>>>>> 06500164
    }

    fn respend_avoidance_strategy(&self) -> RespendAvoidanceMethod {
        RespendAvoidanceMethod::Block(self.valid_for_block)
    }

    fn order_location(&self) -> OrderLocation {
        OrderLocation::Limit
    }
}

impl RawPoolOrder for AllOrders {
    fn is_valid_signature(&self) -> bool {
        match self {
            AllOrders::Standing(p) => p.is_valid_signature(),
            AllOrders::Flash(kof) => kof.is_valid_signature(),
            AllOrders::TOB(tob) => tob.is_valid_signature()
        }
    }

    fn from(&self) -> Address {
        match self {
            AllOrders::Standing(p) => p.from(),
            AllOrders::Flash(kof) => kof.from(),
            AllOrders::TOB(tob) => tob.from()
        }
    }

    fn order_hash(&self) -> TxHash {
        match self {
            AllOrders::Standing(p) => p.order_hash(),
            AllOrders::Flash(kof) => kof.order_hash(),
            AllOrders::TOB(tob) => tob.order_hash()
        }
    }

    fn respend_avoidance_strategy(&self) -> RespendAvoidanceMethod {
        match self {
            AllOrders::Standing(p) => p.respend_avoidance_strategy(),
            AllOrders::Flash(kof) => kof.respend_avoidance_strategy(),
            AllOrders::TOB(tob) => tob.respend_avoidance_strategy()
        }
    }

    fn deadline(&self) -> Option<U256> {
        match self {
            AllOrders::Standing(p) => p.deadline(),
            AllOrders::Flash(k) => k.deadline(),
            AllOrders::TOB(t) => t.deadline()
        }
    }

    fn amount_in(&self) -> u128 {
        match self {
            AllOrders::Standing(p) => p.amount_in(),
            AllOrders::Flash(kof) => kof.amount_in(),
            AllOrders::TOB(tob) => tob.amount_in()
        }
    }

    fn limit_price(&self) -> U256 {
        match self {
            AllOrders::Standing(p) => p.limit_price(),
            AllOrders::Flash(kof) => kof.limit_price(),
            AllOrders::TOB(t) => t.limit_price()
        }
    }

    fn amount_out_min(&self) -> u128 {
        match self {
            AllOrders::Standing(p) => p.amount_out_min(),
            AllOrders::Flash(kof) => kof.amount_out_min(),
            AllOrders::TOB(tob) => tob.amount_out_min()
        }
    }

    fn token_out(&self) -> Address {
        match self {
            AllOrders::Standing(p) => p.token_out(),
            AllOrders::Flash(kof) => kof.token_out(),
            AllOrders::TOB(tob) => tob.token_out()
        }
    }

    fn token_in(&self) -> Address {
        match self {
            AllOrders::Standing(p) => p.token_in(),
            AllOrders::Flash(kof) => kof.token_in(),
            AllOrders::TOB(tob) => tob.token_in()
        }
    }

    fn flash_block(&self) -> Option<u64> {
        match self {
            AllOrders::Standing(_) => None,
            AllOrders::Flash(kof) => kof.flash_block(),
            AllOrders::TOB(tob) => tob.flash_block()
        }
    }

    fn order_location(&self) -> OrderLocation {
        match &self {
            AllOrders::Standing(_) => OrderLocation::Limit,
            AllOrders::Flash(_) => OrderLocation::Limit,
            AllOrders::TOB(_) => OrderLocation::Searcher
        }
    }
}

impl RawPoolOrder for GroupedVanillaOrder {
    fn is_valid_signature(&self) -> bool {
        match self {
            GroupedVanillaOrder::Standing(p) => p.is_valid_signature(),
            GroupedVanillaOrder::KillOrFill(kof) => kof.is_valid_signature()
        }
    }

    fn respend_avoidance_strategy(&self) -> RespendAvoidanceMethod {
        match self {
            GroupedVanillaOrder::Standing(p) => p.respend_avoidance_strategy(),
            GroupedVanillaOrder::KillOrFill(kof) => kof.respend_avoidance_strategy()
        }
    }

    fn flash_block(&self) -> Option<u64> {
        match self {
            GroupedVanillaOrder::Standing(_) => None,
            GroupedVanillaOrder::KillOrFill(kof) => kof.flash_block()
        }
    }

    fn token_in(&self) -> Address {
        match self {
            GroupedVanillaOrder::Standing(p) => p.token_in(),
            GroupedVanillaOrder::KillOrFill(kof) => kof.token_in()
        }
    }

    fn token_out(&self) -> Address {
        match self {
            GroupedVanillaOrder::Standing(p) => p.token_out(),
            GroupedVanillaOrder::KillOrFill(kof) => kof.token_out()
        }
    }

    fn from(&self) -> Address {
        match self {
            GroupedVanillaOrder::Standing(p) => p.from(),
            GroupedVanillaOrder::KillOrFill(kof) => kof.from()
        }
    }

    fn order_hash(&self) -> TxHash {
        match self {
            GroupedVanillaOrder::Standing(p) => p.order_hash(),
            GroupedVanillaOrder::KillOrFill(kof) => kof.order_hash()
        }
    }

    fn deadline(&self) -> Option<U256> {
        match self {
            GroupedVanillaOrder::Standing(p) => p.deadline(),
            GroupedVanillaOrder::KillOrFill(kof) => kof.deadline()
        }
    }

    fn amount_in(&self) -> u128 {
        match self {
            GroupedVanillaOrder::Standing(p) => p.amount_in(),
            GroupedVanillaOrder::KillOrFill(kof) => kof.amount_in()
        }
    }

    fn limit_price(&self) -> U256 {
        match self {
            GroupedVanillaOrder::Standing(p) => p.limit_price(),
            GroupedVanillaOrder::KillOrFill(p) => p.limit_price()
        }
    }

    fn amount_out_min(&self) -> u128 {
        match self {
            GroupedVanillaOrder::Standing(p) => p.amount_out_min(),
            GroupedVanillaOrder::KillOrFill(kof) => kof.amount_out_min()
        }
    }

    fn order_location(&self) -> OrderLocation {
        match &self {
            GroupedVanillaOrder::Standing(_) => OrderLocation::Limit,
            GroupedVanillaOrder::KillOrFill(_) => OrderLocation::Limit
        }
    }
}

impl RawPoolOrder for GroupedComposableOrder {
    fn flash_block(&self) -> Option<u64> {
        match self {
            GroupedComposableOrder::Partial(_) => None,
            GroupedComposableOrder::KillOrFill(kof) => kof.flash_block()
        }
    }

    fn respend_avoidance_strategy(&self) -> RespendAvoidanceMethod {
        match self {
            GroupedComposableOrder::Partial(p) => p.respend_avoidance_strategy(),
            GroupedComposableOrder::KillOrFill(kof) => kof.respend_avoidance_strategy()
        }
    }

    fn token_in(&self) -> Address {
        match self {
            GroupedComposableOrder::Partial(p) => p.token_in(),
            GroupedComposableOrder::KillOrFill(kof) => kof.token_in()
        }
    }

    fn token_out(&self) -> Address {
        match self {
            GroupedComposableOrder::Partial(p) => p.token_out(),
            GroupedComposableOrder::KillOrFill(kof) => kof.token_out()
        }
    }

    fn from(&self) -> Address {
        match self {
            GroupedComposableOrder::Partial(p) => p.from(),
            GroupedComposableOrder::KillOrFill(kof) => kof.from()
        }
    }

    fn order_hash(&self) -> TxHash {
        match self {
            GroupedComposableOrder::Partial(p) => p.order_hash(),
            GroupedComposableOrder::KillOrFill(kof) => kof.order_hash()
        }
    }

    fn deadline(&self) -> Option<U256> {
        match self {
            GroupedComposableOrder::Partial(p) => p.deadline(),
            GroupedComposableOrder::KillOrFill(kof) => kof.deadline()
        }
    }

    fn amount_in(&self) -> u128 {
        match self {
            GroupedComposableOrder::Partial(p) => p.amount_in(),
            GroupedComposableOrder::KillOrFill(kof) => kof.amount_in()
        }
    }

    fn limit_price(&self) -> U256 {
        match self {
            GroupedComposableOrder::Partial(p) => p.limit_price(),
            GroupedComposableOrder::KillOrFill(p) => p.limit_price()
        }
    }

    fn amount_out_min(&self) -> u128 {
        match self {
            GroupedComposableOrder::Partial(p) => p.amount_out_min(),
            GroupedComposableOrder::KillOrFill(kof) => kof.amount_out_min()
        }
    }

    fn is_valid_signature(&self) -> bool {
        match self {
            GroupedComposableOrder::Partial(p) => p.is_valid_signature(),
            GroupedComposableOrder::KillOrFill(kof) => kof.is_valid_signature()
        }
    }

    fn order_location(&self) -> OrderLocation {
        match &self {
            GroupedComposableOrder::Partial(_) => OrderLocation::Limit,
            GroupedComposableOrder::KillOrFill(_) => OrderLocation::Limit
        }
    }
}<|MERGE_RESOLUTION|>--- conflicted
+++ resolved
@@ -574,16 +574,12 @@
     }
 
     fn amount_out_min(&self) -> u128 {
-<<<<<<< HEAD
-        todo!();
-=======
         // TODO: verify math on this. feels wrong
-        if self.assetIn < self.assetOut {
-            self.minAmountIn * self.minPrice.to::<u128>()
+        if self.asset_in < self.asset_out {
+            self.min_amount_in * self.min_price.to::<u128>()
         } else {
-            self.minAmountIn / self.minPrice.to::<u128>()
-        }
->>>>>>> 06500164
+            self.min_amount_in / self.min_price.to::<u128>()
+        }
     }
 
     fn limit_price(&self) -> U256 {
@@ -638,10 +634,10 @@
 
     fn amount_out_min(&self) -> u128 {
         // TODO: verify math on this. feels wrong
-        if self.assetIn < self.assetOut {
-            self.amount * self.minPrice.to::<u128>()
+        if self.asset_in < self.asset_out {
+            self.amount * self.min_price.to::<u128>()
         } else {
-            self.amount / self.minPrice.to::<u128>()
+            self.amount / self.min_price.to::<u128>()
         }
     }
 
@@ -712,16 +708,12 @@
     }
 
     fn amount_out_min(&self) -> u128 {
-<<<<<<< HEAD
-        self.min_price.to::<u128>() * self.min_amount_in
-=======
         // TODO: verify math on this. feels wrong
-        if self.assetIn < self.assetOut {
-            self.minAmountIn * self.minPrice.to::<u128>()
+        if self.asset_in < self.asset_out {
+            self.min_amount_in * self.min_price.to::<u128>()
         } else {
-            self.minAmountIn / self.minPrice.to::<u128>()
-        }
->>>>>>> 06500164
+            self.min_amount_in / self.min_price.to::<u128>()
+        }
     }
 
     fn respend_avoidance_strategy(&self) -> RespendAvoidanceMethod {
@@ -783,16 +775,12 @@
     }
 
     fn amount_out_min(&self) -> u128 {
-<<<<<<< HEAD
-        self.min_price.to::<u128>() * self.amount
-=======
         // TODO: verify math on this. feels wrong
-        if self.assetIn < self.assetOut {
-            self.amount * self.minPrice.to::<u128>()
+        if self.asset_in < self.asset_out {
+            self.amount * self.min_price.to::<u128>()
         } else {
-            self.amount / self.minPrice.to::<u128>()
-        }
->>>>>>> 06500164
+            self.amount / self.min_price.to::<u128>()
+        }
     }
 
     fn respend_avoidance_strategy(&self) -> RespendAvoidanceMethod {
