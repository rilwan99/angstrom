use std::{hash::Hash, ops::Deref};

<<<<<<< HEAD
use alloy::primitives::{Address, Bytes, FixedBytes, TxHash, U256};
=======
use alloy_primitives::{Address, FixedBytes, TxHash, U256};
>>>>>>> 46bff86d
use reth_primitives::B256;
use serde::{Deserialize, Serialize};

use super::{RawPoolOrder, RespendAvoidanceMethod};
use crate::{
    matching::Ray,
    orders::{OrderId, OrderPriorityData},
    primitive::{PoolId, Signature, ANGSTROM_DOMAIN},
    sol_bindings::rpc_orders::{
        ExactFlashOrder, ExactStandingOrder, OmitOrderMeta, PartialFlashOrder,
        PartialStandingOrder, TopOfBlockOrder
    }
};

#[derive(Debug, Clone, PartialEq, Eq, Serialize, Deserialize, Hash)]
pub enum AllOrders {
    Standing(StandingVariants),
    Flash(FlashVariants),
    TOB(crate::sol_bindings::rpc_orders::TopOfBlockOrder)
}

#[derive(Debug, Clone, PartialEq, Eq, Serialize, Deserialize, Hash)]
pub enum StandingVariants {
    Partial(PartialStandingOrder),
    Exact(ExactStandingOrder)
}

<<<<<<< HEAD
impl StandingVariants {
    pub fn signature(&self) -> &Bytes {
        match self {
            StandingVariants::Exact(o) => &o.meta.signature,
            StandingVariants::Partial(o) => &o.meta.signature
        }
    }

    pub fn hook_data(&self) -> &Bytes {
        match self {
            StandingVariants::Exact(o) => &o.hookPayload,
            StandingVariants::Partial(o) => &o.hookPayload
        }
    }
}

=======
>>>>>>> 46bff86d
#[derive(Debug, Clone, PartialEq, Eq, Serialize, Deserialize, Hash)]
pub enum FlashVariants {
    Partial(PartialFlashOrder),
    Exact(ExactFlashOrder)
<<<<<<< HEAD
}

impl FlashVariants {
    pub fn signature(&self) -> &Bytes {
        match self {
            FlashVariants::Exact(o) => &o.meta.signature,
            FlashVariants::Partial(o) => &o.meta.signature
        }
    }

    pub fn hook_data(&self) -> &Bytes {
        match self {
            FlashVariants::Exact(o) => &o.hookPayload,
            FlashVariants::Partial(o) => &o.hookPayload
        }
    }
=======
>>>>>>> 46bff86d
}

impl From<TopOfBlockOrder> for AllOrders {
    fn from(value: TopOfBlockOrder) -> Self {
        Self::TOB(value)
    }
}
impl From<GroupedComposableOrder> for AllOrders {
    fn from(value: GroupedComposableOrder) -> Self {
        match value {
            GroupedComposableOrder::Partial(p) => AllOrders::Standing(p),
            GroupedComposableOrder::KillOrFill(kof) => AllOrders::Flash(kof)
        }
    }
}

impl From<GroupedVanillaOrder> for AllOrders {
    fn from(value: GroupedVanillaOrder) -> Self {
        match value {
<<<<<<< HEAD
            GroupedVanillaOrder::Standing(p) => AllOrders::Standing(p),
=======
            GroupedVanillaOrder::Partial(p) => AllOrders::Standing(p),
>>>>>>> 46bff86d
            GroupedVanillaOrder::KillOrFill(kof) => AllOrders::Flash(kof)
        }
    }
}

impl From<GroupedUserOrder> for AllOrders {
    fn from(value: GroupedUserOrder) -> Self {
        match value {
            GroupedUserOrder::Vanilla(v) => match v {
<<<<<<< HEAD
                GroupedVanillaOrder::Standing(p) => AllOrders::Standing(p),
=======
                GroupedVanillaOrder::Partial(p) => AllOrders::Standing(p),
>>>>>>> 46bff86d
                GroupedVanillaOrder::KillOrFill(kof) => AllOrders::Flash(kof)
            },
            GroupedUserOrder::Composable(v) => match v {
                GroupedComposableOrder::Partial(p) => AllOrders::Standing(p),
                GroupedComposableOrder::KillOrFill(kof) => AllOrders::Flash(kof)
            }
        }
    }
}

impl AllOrders {
    pub fn order_hash(&self) -> FixedBytes<32> {
        match self {
            Self::Standing(p) => match p {
                StandingVariants::Exact(e) => e.eip712_hash_struct(),
                StandingVariants::Partial(e) => e.eip712_hash_struct()
            },
            Self::Flash(f) => match f {
                FlashVariants::Exact(e) => e.eip712_hash_struct(),
                FlashVariants::Partial(e) => e.eip712_hash_struct()
            },
            Self::TOB(t) => t.eip712_hash_struct()
        }
    }
}

#[derive(Debug, Clone, PartialEq, Eq, Serialize, Deserialize)]
pub struct OrderWithStorageData<Order> {
    /// raw order
    pub order:              Order,
    /// the raw data needed for indexing the data
    pub priority_data:      OrderPriorityData,
    /// orders that this order invalidates. this occurs due to live nonce
    /// ordering
    pub invalidates:        Vec<B256>,
    /// the pool this order belongs to
    pub pool_id:            PoolId,
    /// wether the order is waiting for approvals / proper balances
    pub is_currently_valid: bool,
    /// what side of the book does this order lay on
    pub is_bid:             bool,
    /// is valid order
    pub is_valid:           bool,
    /// the block the order was validated for
    pub valid_block:        u64,
    /// holds expiry data
    pub order_id:           OrderId,
    /// encoding data of asset in
    pub asset_in:           u16,
    /// encoding data of asset out
    pub asset_out:          u16
}

impl<Order> Hash for OrderWithStorageData<Order> {
    fn hash<H: std::hash::Hasher>(&self, state: &mut H) {
        self.order_id.hash(state)
    }
}

impl OrderWithStorageData<AllOrders> {
    pub fn from(&self) -> Address {
        match &self.order {
            AllOrders::Flash(kof) => match kof {
                FlashVariants::Exact(e) => e.meta.from,
                FlashVariants::Partial(p) => p.meta.from
            },
            AllOrders::Standing(p) => match p {
                StandingVariants::Partial(p) => p.meta.from,
                StandingVariants::Exact(p) => p.meta.from
            },
            AllOrders::TOB(tob) => tob.meta.from
        }
    }
}

impl<Order> Deref for OrderWithStorageData<Order> {
    type Target = Order;

    fn deref(&self) -> &Self::Target {
        &self.order
    }
}

impl<Order> OrderWithStorageData<Order> {
    pub fn size(&self) -> usize {
        std::mem::size_of::<Order>()
    }

    pub fn try_map_inner<NewOrder>(
        self,
        mut f: impl FnMut(Order) -> eyre::Result<NewOrder>
    ) -> eyre::Result<OrderWithStorageData<NewOrder>> {
        let new_order = f(self.order)?;

        Ok(OrderWithStorageData {
            order:              new_order,
            invalidates:        self.invalidates,
            pool_id:            self.pool_id,
            valid_block:        self.valid_block,
            is_bid:             self.is_bid,
            priority_data:      self.priority_data,
            is_currently_valid: self.is_currently_valid,
            is_valid:           self.is_valid,
            order_id:           self.order_id,
            asset_in:           self.asset_in,
            asset_out:          self.asset_out
        })
    }
}

#[derive(Debug)]
pub enum GroupedUserOrder {
    Vanilla(GroupedVanillaOrder),
    Composable(GroupedComposableOrder)
}

impl GroupedUserOrder {
    pub fn is_vanilla(&self) -> bool {
        matches!(self, Self::Vanilla(_))
    }

    pub fn is_composable(&self) -> bool {
        matches!(self, Self::Composable(_))
    }

    pub fn order_hash(&self) -> B256 {
        match self {
            GroupedUserOrder::Vanilla(v) => v.hash(),
            GroupedUserOrder::Composable(c) => c.hash()
        }
    }
}

impl RawPoolOrder for StandingVariants {
    fn token_out(&self) -> Address {
        match self {
            StandingVariants::Exact(e) => e.token_out(),
            StandingVariants::Partial(p) => p.token_out()
        }
    }

    fn token_in(&self) -> Address {
        match self {
            StandingVariants::Exact(e) => e.token_in(),
            StandingVariants::Partial(p) => p.token_in()
        }
    }

    fn order_hash(&self) -> TxHash {
        match self {
            StandingVariants::Exact(e) => e.order_hash(),
            StandingVariants::Partial(p) => p.order_hash()
        }
    }

    fn from(&self) -> Address {
        match self {
            StandingVariants::Exact(e) => e.meta.from,
            StandingVariants::Partial(p) => p.meta.from
        }
    }

    fn respend_avoidance_strategy(&self) -> RespendAvoidanceMethod {
        match self {
            StandingVariants::Exact(e) => e.respend_avoidance_strategy(),
            StandingVariants::Partial(p) => p.respend_avoidance_strategy()
        }
    }

    fn deadline(&self) -> Option<U256> {
        match self {
            StandingVariants::Exact(e) => e.deadline(),
            StandingVariants::Partial(p) => p.deadline()
        }
    }

    fn amount_in(&self) -> u128 {
        match self {
            StandingVariants::Exact(e) => e.amount_in(),
            StandingVariants::Partial(p) => p.amount_in()
        }
    }

    fn limit_price(&self) -> U256 {
        match self {
            StandingVariants::Exact(e) => e.limit_price(),
            StandingVariants::Partial(p) => p.limit_price()
        }
    }

    fn amount_out_min(&self) -> u128 {
        match self {
            StandingVariants::Exact(e) => e.amount_out_min(),
            StandingVariants::Partial(p) => p.amount_out_min()
        }
    }

    fn flash_block(&self) -> Option<u64> {
        None
    }

    fn is_valid_signature(&self) -> bool {
        match self {
            StandingVariants::Exact(e) => e.is_valid_signature(),
            StandingVariants::Partial(p) => p.is_valid_signature()
        }
    }
}

impl RawPoolOrder for FlashVariants {
    fn is_valid_signature(&self) -> bool {
        match self {
            FlashVariants::Exact(e) => e.is_valid_signature(),
            FlashVariants::Partial(p) => p.is_valid_signature()
        }
    }

    fn order_hash(&self) -> TxHash {
        match self {
            FlashVariants::Exact(e) => e.order_hash(),
            FlashVariants::Partial(p) => p.order_hash()
        }
    }

    fn from(&self) -> Address {
        match self {
            FlashVariants::Exact(e) => e.meta.from,
            FlashVariants::Partial(p) => p.meta.from
        }
    }

    fn respend_avoidance_strategy(&self) -> RespendAvoidanceMethod {
        match self {
            FlashVariants::Exact(e) => e.respend_avoidance_strategy(),
            FlashVariants::Partial(p) => p.respend_avoidance_strategy()
        }
    }

    fn deadline(&self) -> Option<U256> {
        match self {
            FlashVariants::Exact(e) => e.deadline(),
            FlashVariants::Partial(p) => p.deadline()
        }
    }

    fn amount_in(&self) -> u128 {
        match self {
            FlashVariants::Exact(e) => e.amount_in(),
            FlashVariants::Partial(p) => p.amount_in()
        }
    }

    fn limit_price(&self) -> U256 {
        match self {
            FlashVariants::Exact(e) => e.limit_price(),
            FlashVariants::Partial(p) => p.limit_price()
        }
    }

    fn amount_out_min(&self) -> u128 {
        match self {
            FlashVariants::Exact(e) => e.amount_out_min(),
            FlashVariants::Partial(p) => p.amount_out_min()
        }
    }

    fn token_out(&self) -> Address {
        match self {
            FlashVariants::Exact(e) => e.token_out(),
            FlashVariants::Partial(p) => p.token_out()
        }
    }

    fn token_in(&self) -> Address {
        match self {
            FlashVariants::Exact(e) => e.token_in(),
            FlashVariants::Partial(p) => p.token_in()
        }
    }

    fn flash_block(&self) -> Option<u64> {
        match self {
            FlashVariants::Exact(e) => e.flash_block(),
            FlashVariants::Partial(p) => p.flash_block()
        }
    }
}

#[derive(Debug, Clone, PartialEq, Eq, Serialize, Deserialize)]
pub enum GroupedVanillaOrder {
<<<<<<< HEAD
    Standing(StandingVariants),
=======
    Partial(StandingVariants),
>>>>>>> 46bff86d
    KillOrFill(FlashVariants)
}

impl GroupedVanillaOrder {
    pub fn hash(&self) -> FixedBytes<32> {
        match self {
<<<<<<< HEAD
            GroupedVanillaOrder::Standing(p) => p.order_hash(),
=======
            GroupedVanillaOrder::Partial(p) => p.order_hash(),
>>>>>>> 46bff86d
            GroupedVanillaOrder::KillOrFill(p) => p.order_hash()
        }
    }

    /// Primarily used for debugging to work with price as an f64
    pub fn float_price(&self) -> f64 {
        match self {
<<<<<<< HEAD
            Self::Standing(o) => Ray::from(o.limit_price()).as_f64(),
=======
            Self::Partial(o) => Ray::from(o.limit_price()).as_f64(),
>>>>>>> 46bff86d
            Self::KillOrFill(o) => Ray::from(o.limit_price()).as_f64()
        }
    }

    pub fn price(&self) -> Ray {
        match self {
<<<<<<< HEAD
            Self::Standing(o) => o.limit_price().into(),
=======
            Self::Partial(o) => o.limit_price().into(),
>>>>>>> 46bff86d
            Self::KillOrFill(o) => o.limit_price().into()
        }
    }

    pub fn quantity(&self) -> U256 {
        match self {
<<<<<<< HEAD
            Self::Standing(o) => U256::from(o.amount_in()),
            Self::KillOrFill(o) => U256::from(o.amount_in())
=======
            Self::Partial(o) => U256::from(o.amount_out_min()),
            Self::KillOrFill(o) => U256::from(o.amount_out_min())
>>>>>>> 46bff86d
        }
    }

    pub fn fill(&self, filled_quantity: U256) -> Self {
        match self {
<<<<<<< HEAD
            Self::Standing(p) => match p {
                StandingVariants::Partial(part) => {
                    Self::Standing(StandingVariants::Partial(PartialStandingOrder {
=======
            Self::Partial(p) => match p {
                StandingVariants::Partial(part) => {
                    Self::Partial(StandingVariants::Partial(PartialStandingOrder {
>>>>>>> 46bff86d
                        amountFilled: filled_quantity.to(),
                        ..part.clone()
                    }))
                }
<<<<<<< HEAD
                v => Self::Standing(v.clone())
=======
                v => Self::Partial(v.clone())
>>>>>>> 46bff86d
            },
            Self::KillOrFill(kof) => match kof {
                FlashVariants::Partial(part) => {
                    Self::KillOrFill(FlashVariants::Partial(PartialFlashOrder {
                        amountFilled: filled_quantity.to(),
                        ..part.clone()
                    }))
                }
                e => Self::KillOrFill(e.clone())
            }
<<<<<<< HEAD
        }
    }

    pub fn signature(&self) -> &Bytes {
        match self {
            Self::Standing(o) => o.signature(),
            Self::KillOrFill(o) => o.signature()
=======
>>>>>>> 46bff86d
        }
    }
}

#[derive(Debug, Clone, Serialize, Deserialize)]
pub enum GroupedComposableOrder {
    Partial(StandingVariants),
    KillOrFill(FlashVariants)
}

impl GroupedComposableOrder {
    pub fn hash(&self) -> B256 {
        match self {
            Self::Partial(p) => match p {
                StandingVariants::Partial(p) => p.eip712_hash_struct(),
                StandingVariants::Exact(e) => e.eip712_hash_struct()
            },
            Self::KillOrFill(k) => match k {
                FlashVariants::Partial(p) => p.eip712_hash_struct(),
                FlashVariants::Exact(e) => e.eip712_hash_struct()
            }
        }
    }
}

impl RawPoolOrder for TopOfBlockOrder {
    fn flash_block(&self) -> Option<u64> {
        Some(self.validForBlock)
    }

    fn from(&self) -> Address {
        self.meta.from
    }

    fn order_hash(&self) -> TxHash {
        self.eip712_hash_struct()
    }

    fn respend_avoidance_strategy(&self) -> RespendAvoidanceMethod {
        RespendAvoidanceMethod::Block(self.validForBlock)
    }

    fn deadline(&self) -> Option<U256> {
        None
    }

    fn amount_in(&self) -> u128 {
        self.quantityIn
    }

    fn limit_price(&self) -> U256 {
        U256::from(self.amount_in() / self.amount_out_min())
    }
<<<<<<< HEAD

    fn amount_out_min(&self) -> u128 {
        self.quantityOut
    }

=======

    fn amount_out_min(&self) -> u128 {
        self.quantityOut
    }

>>>>>>> 46bff86d
    fn token_in(&self) -> Address {
        self.assetIn
    }

    fn token_out(&self) -> Address {
        self.assetOut
    }

    fn is_valid_signature(&self) -> bool {
        let Ok(sig) = Signature::new_from_bytes(&self.meta.signature) else { return false };
        let hash = self.no_meta_eip712_signing_hash(&ANGSTROM_DOMAIN);
        sig.recover_signer(hash)
            .filter(|recovered_addr| recovered_addr == &self.meta.from)
            .is_some()
    }
}
impl RawPoolOrder for PartialStandingOrder {
    fn is_valid_signature(&self) -> bool {
        let Ok(sig) = Signature::new_from_bytes(&self.meta.signature) else { return false };
        let hash = self.no_meta_eip712_signing_hash(&ANGSTROM_DOMAIN);
        sig.recover_signer(hash)
            .filter(|recovered_addr| recovered_addr == &self.meta.from)
            .is_some()
    }
<<<<<<< HEAD

    fn flash_block(&self) -> Option<u64> {
        None
    }

    fn respend_avoidance_strategy(&self) -> RespendAvoidanceMethod {
        RespendAvoidanceMethod::Nonce(self.nonce)
    }

    fn amount_out_min(&self) -> u128 {
        self.amountFilled
    }

=======

    fn flash_block(&self) -> Option<u64> {
        None
    }

    fn respend_avoidance_strategy(&self) -> RespendAvoidanceMethod {
        RespendAvoidanceMethod::Nonce(self.nonce)
    }

    fn amount_out_min(&self) -> u128 {
        self.amountFilled
    }

>>>>>>> 46bff86d
    fn limit_price(&self) -> U256 {
        self.minPrice
    }

    fn amount_in(&self) -> u128 {
        self.maxAmountIn
    }

    fn deadline(&self) -> Option<U256> {
        Some(U256::from(self.deadline))
    }

    fn from(&self) -> Address {
        self.meta.from
    }

    fn order_hash(&self) -> TxHash {
        self.eip712_hash_struct()
    }

    fn token_in(&self) -> Address {
        self.assetIn
    }

    fn token_out(&self) -> Address {
        self.assetOut
    }
}

impl RawPoolOrder for ExactStandingOrder {
    fn is_valid_signature(&self) -> bool {
        let Ok(sig) = Signature::new_from_bytes(&self.meta.signature) else { return false };
        let hash = self.no_meta_eip712_signing_hash(&ANGSTROM_DOMAIN);
        sig.recover_signer(hash)
            .filter(|recovered_addr| recovered_addr == &self.meta.from)
            .is_some()
    }

    fn flash_block(&self) -> Option<u64> {
        None
    }

    fn respend_avoidance_strategy(&self) -> RespendAvoidanceMethod {
        RespendAvoidanceMethod::Nonce(self.nonce)
    }

    fn amount_out_min(&self) -> u128 {
        todo!();
        // self.amount * self.minPrice.to::<u128>()
<<<<<<< HEAD
    }

    fn limit_price(&self) -> U256 {
        self.minPrice
    }

    fn amount_in(&self) -> u128 {
        todo!();
        // self.amount
    }

    fn deadline(&self) -> Option<U256> {
        Some(U256::from(self.deadline))
    }

    fn from(&self) -> Address {
        self.meta.from
    }

    fn order_hash(&self) -> TxHash {
        self.eip712_hash_struct()
    }

    fn token_in(&self) -> Address {
        self.assetIn
    }

=======
    }

    fn limit_price(&self) -> U256 {
        self.minPrice
    }

    fn amount_in(&self) -> u128 {
        todo!();
        // self.amount
    }

    fn deadline(&self) -> Option<U256> {
        Some(U256::from(self.deadline))
    }

    fn from(&self) -> Address {
        self.meta.from
    }

    fn order_hash(&self) -> TxHash {
        self.eip712_hash_struct()
    }

    fn token_in(&self) -> Address {
        self.assetIn
    }

>>>>>>> 46bff86d
    fn token_out(&self) -> Address {
        self.assetOut
    }
}

impl RawPoolOrder for PartialFlashOrder {
    fn is_valid_signature(&self) -> bool {
        let Ok(sig) = Signature::new_from_bytes(&self.meta.signature) else { return false };
        let hash = self.no_meta_eip712_signing_hash(&ANGSTROM_DOMAIN);
        sig.recover_signer(hash)
            .filter(|recovered_addr| recovered_addr == &self.meta.from)
            .is_some()
    }

    fn flash_block(&self) -> Option<u64> {
        Some(self.validForBlock)
    }

    fn order_hash(&self) -> TxHash {
        self.eip712_hash_struct()
    }

    fn from(&self) -> Address {
        self.meta.from
<<<<<<< HEAD
    }

    fn deadline(&self) -> Option<U256> {
        None
    }

    fn amount_in(&self) -> u128 {
        self.maxAmountIn
    }

    fn limit_price(&self) -> U256 {
        self.minPrice
    }

    fn amount_out_min(&self) -> u128 {
        self.minPrice.to::<u128>() * self.minAmountIn
    }

    fn respend_avoidance_strategy(&self) -> RespendAvoidanceMethod {
        RespendAvoidanceMethod::Block(self.validForBlock)
    }

    fn token_in(&self) -> Address {
        self.assetIn
    }

    fn token_out(&self) -> Address {
        self.assetOut
    }
}

impl RawPoolOrder for ExactFlashOrder {
    fn is_valid_signature(&self) -> bool {
        let Ok(sig) = Signature::new_from_bytes(&self.meta.signature) else { return false };
        let hash = self.no_meta_eip712_signing_hash(&ANGSTROM_DOMAIN);
        sig.recover_signer(hash)
            .filter(|recovered_addr| recovered_addr == &self.meta.from)
            .is_some()
    }

    fn flash_block(&self) -> Option<u64> {
        Some(self.validForBlock)
    }

=======
    }

    fn deadline(&self) -> Option<U256> {
        None
    }

    fn amount_in(&self) -> u128 {
        self.maxAmountIn
    }

    fn limit_price(&self) -> U256 {
        self.minPrice
    }

    fn amount_out_min(&self) -> u128 {
        self.minPrice.to::<u128>() * self.minAmountIn
    }

    fn respend_avoidance_strategy(&self) -> RespendAvoidanceMethod {
        RespendAvoidanceMethod::Block(self.validForBlock)
    }

    fn token_in(&self) -> Address {
        self.assetIn
    }

    fn token_out(&self) -> Address {
        self.assetOut
    }
}

impl RawPoolOrder for ExactFlashOrder {
    fn is_valid_signature(&self) -> bool {
        let Ok(sig) = Signature::new_from_bytes(&self.meta.signature) else { return false };
        let hash = self.no_meta_eip712_signing_hash(&ANGSTROM_DOMAIN);
        sig.recover_signer(hash)
            .filter(|recovered_addr| recovered_addr == &self.meta.from)
            .is_some()
    }

    fn flash_block(&self) -> Option<u64> {
        Some(self.validForBlock)
    }

>>>>>>> 46bff86d
    fn token_in(&self) -> Address {
        self.assetIn
    }

    fn token_out(&self) -> Address {
        self.assetOut
    }

    fn order_hash(&self) -> TxHash {
        self.eip712_hash_struct()
    }

    fn from(&self) -> Address {
        self.meta.from
    }

    fn deadline(&self) -> Option<U256> {
        None
    }

    fn amount_in(&self) -> u128 {
        self.amount
    }

    fn limit_price(&self) -> U256 {
        self.minPrice
    }

    fn amount_out_min(&self) -> u128 {
        self.minPrice.to::<u128>() * self.amount
    }

    fn respend_avoidance_strategy(&self) -> RespendAvoidanceMethod {
        RespendAvoidanceMethod::Block(self.validForBlock)
    }
}

impl RawPoolOrder for AllOrders {
    fn is_valid_signature(&self) -> bool {
        match self {
            AllOrders::Standing(p) => p.is_valid_signature(),
            AllOrders::Flash(kof) => kof.is_valid_signature(),
            AllOrders::TOB(tob) => tob.is_valid_signature()
        }
    }

    fn from(&self) -> Address {
        match self {
            AllOrders::Standing(p) => p.from(),
            AllOrders::Flash(kof) => kof.from(),
            AllOrders::TOB(tob) => tob.from()
        }
    }

    fn order_hash(&self) -> TxHash {
        match self {
            AllOrders::Standing(p) => p.order_hash(),
            AllOrders::Flash(kof) => kof.order_hash(),
            AllOrders::TOB(tob) => tob.order_hash()
        }
    }

    fn respend_avoidance_strategy(&self) -> RespendAvoidanceMethod {
        match self {
            AllOrders::Standing(p) => p.respend_avoidance_strategy(),
            AllOrders::Flash(kof) => kof.respend_avoidance_strategy(),
            AllOrders::TOB(tob) => tob.respend_avoidance_strategy()
        }
    }

    fn deadline(&self) -> Option<U256> {
        match self {
            AllOrders::Standing(p) => p.deadline(),
            AllOrders::Flash(k) => k.deadline(),
            AllOrders::TOB(t) => t.deadline()
        }
    }

    fn amount_in(&self) -> u128 {
        match self {
            AllOrders::Standing(p) => p.amount_in(),
            AllOrders::Flash(kof) => kof.amount_in(),
            AllOrders::TOB(tob) => tob.amount_in()
        }
    }

    fn limit_price(&self) -> U256 {
        match self {
            AllOrders::Standing(p) => p.limit_price(),
            AllOrders::Flash(kof) => kof.limit_price(),
            AllOrders::TOB(t) => t.limit_price()
        }
    }

    fn amount_out_min(&self) -> u128 {
        match self {
            AllOrders::Standing(p) => p.amount_out_min(),
            AllOrders::Flash(kof) => kof.amount_out_min(),
            AllOrders::TOB(tob) => tob.amount_out_min()
        }
    }

    fn token_out(&self) -> Address {
<<<<<<< HEAD
        match self {
            AllOrders::Standing(p) => p.token_out(),
            AllOrders::Flash(kof) => kof.token_out(),
            AllOrders::TOB(tob) => tob.token_out()
        }
    }

    fn token_in(&self) -> Address {
        match self {
            AllOrders::Standing(p) => p.token_in(),
            AllOrders::Flash(kof) => kof.token_in(),
            AllOrders::TOB(tob) => tob.token_in()
        }
    }

    fn flash_block(&self) -> Option<u64> {
        match self {
=======
        match self {
            AllOrders::Standing(p) => p.token_out(),
            AllOrders::Flash(kof) => kof.token_out(),
            AllOrders::TOB(tob) => tob.token_out()
        }
    }

    fn token_in(&self) -> Address {
        match self {
            AllOrders::Standing(p) => p.token_in(),
            AllOrders::Flash(kof) => kof.token_in(),
            AllOrders::TOB(tob) => tob.token_in()
        }
    }

    fn flash_block(&self) -> Option<u64> {
        match self {
>>>>>>> 46bff86d
            AllOrders::Standing(_) => None,
            AllOrders::Flash(kof) => kof.flash_block(),
            AllOrders::TOB(tob) => tob.flash_block()
        }
    }
}

impl RawPoolOrder for GroupedVanillaOrder {
    fn is_valid_signature(&self) -> bool {
        match self {
<<<<<<< HEAD
            GroupedVanillaOrder::Standing(p) => p.is_valid_signature(),
=======
            GroupedVanillaOrder::Partial(p) => p.is_valid_signature(),
>>>>>>> 46bff86d
            GroupedVanillaOrder::KillOrFill(kof) => kof.is_valid_signature()
        }
    }

    fn respend_avoidance_strategy(&self) -> RespendAvoidanceMethod {
        match self {
<<<<<<< HEAD
            GroupedVanillaOrder::Standing(p) => p.respend_avoidance_strategy(),
=======
            GroupedVanillaOrder::Partial(p) => p.respend_avoidance_strategy(),
>>>>>>> 46bff86d
            GroupedVanillaOrder::KillOrFill(kof) => kof.respend_avoidance_strategy()
        }
    }

    fn flash_block(&self) -> Option<u64> {
        match self {
<<<<<<< HEAD
            GroupedVanillaOrder::Standing(_) => None,
=======
            GroupedVanillaOrder::Partial(_) => None,
>>>>>>> 46bff86d
            GroupedVanillaOrder::KillOrFill(kof) => kof.flash_block()
        }
    }

    fn token_in(&self) -> Address {
        match self {
<<<<<<< HEAD
            GroupedVanillaOrder::Standing(p) => p.token_in(),
=======
            GroupedVanillaOrder::Partial(p) => p.token_in(),
>>>>>>> 46bff86d
            GroupedVanillaOrder::KillOrFill(kof) => kof.token_in()
        }
    }

    fn token_out(&self) -> Address {
        match self {
<<<<<<< HEAD
            GroupedVanillaOrder::Standing(p) => p.token_out(),
=======
            GroupedVanillaOrder::Partial(p) => p.token_out(),
>>>>>>> 46bff86d
            GroupedVanillaOrder::KillOrFill(kof) => kof.token_out()
        }
    }

    fn from(&self) -> Address {
        match self {
<<<<<<< HEAD
            GroupedVanillaOrder::Standing(p) => p.from(),
=======
            GroupedVanillaOrder::Partial(p) => p.from(),
>>>>>>> 46bff86d
            GroupedVanillaOrder::KillOrFill(kof) => kof.from()
        }
    }

    fn order_hash(&self) -> TxHash {
        match self {
<<<<<<< HEAD
            GroupedVanillaOrder::Standing(p) => p.order_hash(),
=======
            GroupedVanillaOrder::Partial(p) => p.order_hash(),
>>>>>>> 46bff86d
            GroupedVanillaOrder::KillOrFill(kof) => kof.order_hash()
        }
    }

    fn deadline(&self) -> Option<U256> {
        match self {
<<<<<<< HEAD
            GroupedVanillaOrder::Standing(p) => p.deadline(),
=======
            GroupedVanillaOrder::Partial(p) => p.deadline(),
>>>>>>> 46bff86d
            GroupedVanillaOrder::KillOrFill(kof) => kof.deadline()
        }
    }

    fn amount_in(&self) -> u128 {
        match self {
<<<<<<< HEAD
            GroupedVanillaOrder::Standing(p) => p.amount_in(),
=======
            GroupedVanillaOrder::Partial(p) => p.amount_in(),
>>>>>>> 46bff86d
            GroupedVanillaOrder::KillOrFill(kof) => kof.amount_in()
        }
    }

    fn limit_price(&self) -> U256 {
        match self {
<<<<<<< HEAD
            GroupedVanillaOrder::Standing(p) => p.limit_price(),
=======
            GroupedVanillaOrder::Partial(p) => p.limit_price(),
>>>>>>> 46bff86d
            GroupedVanillaOrder::KillOrFill(p) => p.limit_price()
        }
    }

    fn amount_out_min(&self) -> u128 {
        match self {
<<<<<<< HEAD
            GroupedVanillaOrder::Standing(p) => p.amount_out_min(),
=======
            GroupedVanillaOrder::Partial(p) => p.amount_out_min(),
>>>>>>> 46bff86d
            GroupedVanillaOrder::KillOrFill(kof) => kof.amount_out_min()
        }
    }
}

impl RawPoolOrder for GroupedComposableOrder {
    fn flash_block(&self) -> Option<u64> {
        match self {
            GroupedComposableOrder::Partial(_) => None,
            GroupedComposableOrder::KillOrFill(kof) => kof.flash_block()
        }
    }

    fn respend_avoidance_strategy(&self) -> RespendAvoidanceMethod {
        match self {
            GroupedComposableOrder::Partial(p) => p.respend_avoidance_strategy(),
            GroupedComposableOrder::KillOrFill(kof) => kof.respend_avoidance_strategy()
        }
    }

    fn token_in(&self) -> Address {
<<<<<<< HEAD
        match self {
            GroupedComposableOrder::Partial(p) => p.token_in(),
            GroupedComposableOrder::KillOrFill(kof) => kof.token_in()
        }
    }

    fn token_out(&self) -> Address {
        match self {
            GroupedComposableOrder::Partial(p) => p.token_out(),
            GroupedComposableOrder::KillOrFill(kof) => kof.token_out()
        }
    }

    fn from(&self) -> Address {
        match self {
            GroupedComposableOrder::Partial(p) => p.from(),
            GroupedComposableOrder::KillOrFill(kof) => kof.from()
        }
    }

    fn order_hash(&self) -> TxHash {
        match self {
            GroupedComposableOrder::Partial(p) => p.order_hash(),
            GroupedComposableOrder::KillOrFill(kof) => kof.order_hash()
        }
    }

    fn deadline(&self) -> Option<U256> {
        match self {
=======
        match self {
            GroupedComposableOrder::Partial(p) => p.token_in(),
            GroupedComposableOrder::KillOrFill(kof) => kof.token_in()
        }
    }

    fn token_out(&self) -> Address {
        match self {
            GroupedComposableOrder::Partial(p) => p.token_out(),
            GroupedComposableOrder::KillOrFill(kof) => kof.token_out()
        }
    }

    fn from(&self) -> Address {
        match self {
            GroupedComposableOrder::Partial(p) => p.from(),
            GroupedComposableOrder::KillOrFill(kof) => kof.from()
        }
    }

    fn order_hash(&self) -> TxHash {
        match self {
            GroupedComposableOrder::Partial(p) => p.order_hash(),
            GroupedComposableOrder::KillOrFill(kof) => kof.order_hash()
        }
    }

    fn deadline(&self) -> Option<U256> {
        match self {
>>>>>>> 46bff86d
            GroupedComposableOrder::Partial(p) => p.deadline(),
            GroupedComposableOrder::KillOrFill(kof) => kof.deadline()
        }
    }

    fn amount_in(&self) -> u128 {
        match self {
            GroupedComposableOrder::Partial(p) => p.amount_in(),
            GroupedComposableOrder::KillOrFill(kof) => kof.amount_in()
        }
    }

    fn limit_price(&self) -> U256 {
        match self {
            GroupedComposableOrder::Partial(p) => p.limit_price(),
            GroupedComposableOrder::KillOrFill(p) => p.limit_price()
        }
    }

    fn amount_out_min(&self) -> u128 {
        match self {
            GroupedComposableOrder::Partial(p) => p.amount_out_min(),
            GroupedComposableOrder::KillOrFill(kof) => kof.amount_out_min()
        }
    }

    fn is_valid_signature(&self) -> bool {
        match self {
            GroupedComposableOrder::Partial(p) => p.is_valid_signature(),
            GroupedComposableOrder::KillOrFill(kof) => kof.is_valid_signature()
        }
    }
}<|MERGE_RESOLUTION|>--- conflicted
+++ resolved
@@ -1,10 +1,6 @@
 use std::{hash::Hash, ops::Deref};
 
-<<<<<<< HEAD
 use alloy::primitives::{Address, Bytes, FixedBytes, TxHash, U256};
-=======
-use alloy_primitives::{Address, FixedBytes, TxHash, U256};
->>>>>>> 46bff86d
 use reth_primitives::B256;
 use serde::{Deserialize, Serialize};
 
@@ -32,7 +28,6 @@
     Exact(ExactStandingOrder)
 }
 
-<<<<<<< HEAD
 impl StandingVariants {
     pub fn signature(&self) -> &Bytes {
         match self {
@@ -49,13 +44,10 @@
     }
 }
 
-=======
->>>>>>> 46bff86d
 #[derive(Debug, Clone, PartialEq, Eq, Serialize, Deserialize, Hash)]
 pub enum FlashVariants {
     Partial(PartialFlashOrder),
     Exact(ExactFlashOrder)
-<<<<<<< HEAD
 }
 
 impl FlashVariants {
@@ -72,8 +64,6 @@
             FlashVariants::Partial(o) => &o.hookPayload
         }
     }
-=======
->>>>>>> 46bff86d
 }
 
 impl From<TopOfBlockOrder> for AllOrders {
@@ -93,11 +83,7 @@
 impl From<GroupedVanillaOrder> for AllOrders {
     fn from(value: GroupedVanillaOrder) -> Self {
         match value {
-<<<<<<< HEAD
             GroupedVanillaOrder::Standing(p) => AllOrders::Standing(p),
-=======
-            GroupedVanillaOrder::Partial(p) => AllOrders::Standing(p),
->>>>>>> 46bff86d
             GroupedVanillaOrder::KillOrFill(kof) => AllOrders::Flash(kof)
         }
     }
@@ -107,11 +93,7 @@
     fn from(value: GroupedUserOrder) -> Self {
         match value {
             GroupedUserOrder::Vanilla(v) => match v {
-<<<<<<< HEAD
                 GroupedVanillaOrder::Standing(p) => AllOrders::Standing(p),
-=======
-                GroupedVanillaOrder::Partial(p) => AllOrders::Standing(p),
->>>>>>> 46bff86d
                 GroupedVanillaOrder::KillOrFill(kof) => AllOrders::Flash(kof)
             },
             GroupedUserOrder::Composable(v) => match v {
@@ -158,11 +140,7 @@
     /// the block the order was validated for
     pub valid_block:        u64,
     /// holds expiry data
-    pub order_id:           OrderId,
-    /// encoding data of asset in
-    pub asset_in:           u16,
-    /// encoding data of asset out
-    pub asset_out:          u16
+    pub order_id:           OrderId
 }
 
 impl<Order> Hash for OrderWithStorageData<Order> {
@@ -215,9 +193,7 @@
             priority_data:      self.priority_data,
             is_currently_valid: self.is_currently_valid,
             is_valid:           self.is_valid,
-            order_id:           self.order_id,
-            asset_in:           self.asset_in,
-            asset_out:          self.asset_out
+            order_id:           self.order_id
         })
     }
 }
@@ -402,22 +378,14 @@
 
 #[derive(Debug, Clone, PartialEq, Eq, Serialize, Deserialize)]
 pub enum GroupedVanillaOrder {
-<<<<<<< HEAD
     Standing(StandingVariants),
-=======
-    Partial(StandingVariants),
->>>>>>> 46bff86d
     KillOrFill(FlashVariants)
 }
 
 impl GroupedVanillaOrder {
     pub fn hash(&self) -> FixedBytes<32> {
         match self {
-<<<<<<< HEAD
             GroupedVanillaOrder::Standing(p) => p.order_hash(),
-=======
-            GroupedVanillaOrder::Partial(p) => p.order_hash(),
->>>>>>> 46bff86d
             GroupedVanillaOrder::KillOrFill(p) => p.order_hash()
         }
     }
@@ -425,58 +393,35 @@
     /// Primarily used for debugging to work with price as an f64
     pub fn float_price(&self) -> f64 {
         match self {
-<<<<<<< HEAD
             Self::Standing(o) => Ray::from(o.limit_price()).as_f64(),
-=======
-            Self::Partial(o) => Ray::from(o.limit_price()).as_f64(),
->>>>>>> 46bff86d
             Self::KillOrFill(o) => Ray::from(o.limit_price()).as_f64()
         }
     }
 
     pub fn price(&self) -> Ray {
         match self {
-<<<<<<< HEAD
             Self::Standing(o) => o.limit_price().into(),
-=======
-            Self::Partial(o) => o.limit_price().into(),
->>>>>>> 46bff86d
             Self::KillOrFill(o) => o.limit_price().into()
         }
     }
 
     pub fn quantity(&self) -> U256 {
         match self {
-<<<<<<< HEAD
             Self::Standing(o) => U256::from(o.amount_in()),
             Self::KillOrFill(o) => U256::from(o.amount_in())
-=======
-            Self::Partial(o) => U256::from(o.amount_out_min()),
-            Self::KillOrFill(o) => U256::from(o.amount_out_min())
->>>>>>> 46bff86d
         }
     }
 
     pub fn fill(&self, filled_quantity: U256) -> Self {
         match self {
-<<<<<<< HEAD
             Self::Standing(p) => match p {
                 StandingVariants::Partial(part) => {
                     Self::Standing(StandingVariants::Partial(PartialStandingOrder {
-=======
-            Self::Partial(p) => match p {
-                StandingVariants::Partial(part) => {
-                    Self::Partial(StandingVariants::Partial(PartialStandingOrder {
->>>>>>> 46bff86d
                         amountFilled: filled_quantity.to(),
                         ..part.clone()
                     }))
                 }
-<<<<<<< HEAD
                 v => Self::Standing(v.clone())
-=======
-                v => Self::Partial(v.clone())
->>>>>>> 46bff86d
             },
             Self::KillOrFill(kof) => match kof {
                 FlashVariants::Partial(part) => {
@@ -487,7 +432,6 @@
                 }
                 e => Self::KillOrFill(e.clone())
             }
-<<<<<<< HEAD
         }
     }
 
@@ -495,8 +439,6 @@
         match self {
             Self::Standing(o) => o.signature(),
             Self::KillOrFill(o) => o.signature()
-=======
->>>>>>> 46bff86d
         }
     }
 }
@@ -550,19 +492,11 @@
     fn limit_price(&self) -> U256 {
         U256::from(self.amount_in() / self.amount_out_min())
     }
-<<<<<<< HEAD
 
     fn amount_out_min(&self) -> u128 {
         self.quantityOut
     }
 
-=======
-
-    fn amount_out_min(&self) -> u128 {
-        self.quantityOut
-    }
-
->>>>>>> 46bff86d
     fn token_in(&self) -> Address {
         self.assetIn
     }
@@ -587,7 +521,6 @@
             .filter(|recovered_addr| recovered_addr == &self.meta.from)
             .is_some()
     }
-<<<<<<< HEAD
 
     fn flash_block(&self) -> Option<u64> {
         None
@@ -601,21 +534,6 @@
         self.amountFilled
     }
 
-=======
-
-    fn flash_block(&self) -> Option<u64> {
-        None
-    }
-
-    fn respend_avoidance_strategy(&self) -> RespendAvoidanceMethod {
-        RespendAvoidanceMethod::Nonce(self.nonce)
-    }
-
-    fn amount_out_min(&self) -> u128 {
-        self.amountFilled
-    }
-
->>>>>>> 46bff86d
     fn limit_price(&self) -> U256 {
         self.minPrice
     }
@@ -665,7 +583,6 @@
     fn amount_out_min(&self) -> u128 {
         todo!();
         // self.amount * self.minPrice.to::<u128>()
-<<<<<<< HEAD
     }
 
     fn limit_price(&self) -> U256 {
@@ -693,35 +610,6 @@
         self.assetIn
     }
 
-=======
-    }
-
-    fn limit_price(&self) -> U256 {
-        self.minPrice
-    }
-
-    fn amount_in(&self) -> u128 {
-        todo!();
-        // self.amount
-    }
-
-    fn deadline(&self) -> Option<U256> {
-        Some(U256::from(self.deadline))
-    }
-
-    fn from(&self) -> Address {
-        self.meta.from
-    }
-
-    fn order_hash(&self) -> TxHash {
-        self.eip712_hash_struct()
-    }
-
-    fn token_in(&self) -> Address {
-        self.assetIn
-    }
-
->>>>>>> 46bff86d
     fn token_out(&self) -> Address {
         self.assetOut
     }
@@ -746,7 +634,6 @@
 
     fn from(&self) -> Address {
         self.meta.from
-<<<<<<< HEAD
     }
 
     fn deadline(&self) -> Option<U256> {
@@ -791,52 +678,6 @@
         Some(self.validForBlock)
     }
 
-=======
-    }
-
-    fn deadline(&self) -> Option<U256> {
-        None
-    }
-
-    fn amount_in(&self) -> u128 {
-        self.maxAmountIn
-    }
-
-    fn limit_price(&self) -> U256 {
-        self.minPrice
-    }
-
-    fn amount_out_min(&self) -> u128 {
-        self.minPrice.to::<u128>() * self.minAmountIn
-    }
-
-    fn respend_avoidance_strategy(&self) -> RespendAvoidanceMethod {
-        RespendAvoidanceMethod::Block(self.validForBlock)
-    }
-
-    fn token_in(&self) -> Address {
-        self.assetIn
-    }
-
-    fn token_out(&self) -> Address {
-        self.assetOut
-    }
-}
-
-impl RawPoolOrder for ExactFlashOrder {
-    fn is_valid_signature(&self) -> bool {
-        let Ok(sig) = Signature::new_from_bytes(&self.meta.signature) else { return false };
-        let hash = self.no_meta_eip712_signing_hash(&ANGSTROM_DOMAIN);
-        sig.recover_signer(hash)
-            .filter(|recovered_addr| recovered_addr == &self.meta.from)
-            .is_some()
-    }
-
-    fn flash_block(&self) -> Option<u64> {
-        Some(self.validForBlock)
-    }
-
->>>>>>> 46bff86d
     fn token_in(&self) -> Address {
         self.assetIn
     }
@@ -940,7 +781,6 @@
     }
 
     fn token_out(&self) -> Address {
-<<<<<<< HEAD
         match self {
             AllOrders::Standing(p) => p.token_out(),
             AllOrders::Flash(kof) => kof.token_out(),
@@ -958,25 +798,6 @@
 
     fn flash_block(&self) -> Option<u64> {
         match self {
-=======
-        match self {
-            AllOrders::Standing(p) => p.token_out(),
-            AllOrders::Flash(kof) => kof.token_out(),
-            AllOrders::TOB(tob) => tob.token_out()
-        }
-    }
-
-    fn token_in(&self) -> Address {
-        match self {
-            AllOrders::Standing(p) => p.token_in(),
-            AllOrders::Flash(kof) => kof.token_in(),
-            AllOrders::TOB(tob) => tob.token_in()
-        }
-    }
-
-    fn flash_block(&self) -> Option<u64> {
-        match self {
->>>>>>> 46bff86d
             AllOrders::Standing(_) => None,
             AllOrders::Flash(kof) => kof.flash_block(),
             AllOrders::TOB(tob) => tob.flash_block()
@@ -987,121 +808,77 @@
 impl RawPoolOrder for GroupedVanillaOrder {
     fn is_valid_signature(&self) -> bool {
         match self {
-<<<<<<< HEAD
             GroupedVanillaOrder::Standing(p) => p.is_valid_signature(),
-=======
-            GroupedVanillaOrder::Partial(p) => p.is_valid_signature(),
->>>>>>> 46bff86d
             GroupedVanillaOrder::KillOrFill(kof) => kof.is_valid_signature()
         }
     }
 
     fn respend_avoidance_strategy(&self) -> RespendAvoidanceMethod {
         match self {
-<<<<<<< HEAD
             GroupedVanillaOrder::Standing(p) => p.respend_avoidance_strategy(),
-=======
-            GroupedVanillaOrder::Partial(p) => p.respend_avoidance_strategy(),
->>>>>>> 46bff86d
             GroupedVanillaOrder::KillOrFill(kof) => kof.respend_avoidance_strategy()
         }
     }
 
     fn flash_block(&self) -> Option<u64> {
         match self {
-<<<<<<< HEAD
             GroupedVanillaOrder::Standing(_) => None,
-=======
-            GroupedVanillaOrder::Partial(_) => None,
->>>>>>> 46bff86d
             GroupedVanillaOrder::KillOrFill(kof) => kof.flash_block()
         }
     }
 
     fn token_in(&self) -> Address {
         match self {
-<<<<<<< HEAD
             GroupedVanillaOrder::Standing(p) => p.token_in(),
-=======
-            GroupedVanillaOrder::Partial(p) => p.token_in(),
->>>>>>> 46bff86d
             GroupedVanillaOrder::KillOrFill(kof) => kof.token_in()
         }
     }
 
     fn token_out(&self) -> Address {
         match self {
-<<<<<<< HEAD
             GroupedVanillaOrder::Standing(p) => p.token_out(),
-=======
-            GroupedVanillaOrder::Partial(p) => p.token_out(),
->>>>>>> 46bff86d
             GroupedVanillaOrder::KillOrFill(kof) => kof.token_out()
         }
     }
 
     fn from(&self) -> Address {
         match self {
-<<<<<<< HEAD
             GroupedVanillaOrder::Standing(p) => p.from(),
-=======
-            GroupedVanillaOrder::Partial(p) => p.from(),
->>>>>>> 46bff86d
             GroupedVanillaOrder::KillOrFill(kof) => kof.from()
         }
     }
 
     fn order_hash(&self) -> TxHash {
         match self {
-<<<<<<< HEAD
             GroupedVanillaOrder::Standing(p) => p.order_hash(),
-=======
-            GroupedVanillaOrder::Partial(p) => p.order_hash(),
->>>>>>> 46bff86d
             GroupedVanillaOrder::KillOrFill(kof) => kof.order_hash()
         }
     }
 
     fn deadline(&self) -> Option<U256> {
         match self {
-<<<<<<< HEAD
             GroupedVanillaOrder::Standing(p) => p.deadline(),
-=======
-            GroupedVanillaOrder::Partial(p) => p.deadline(),
->>>>>>> 46bff86d
             GroupedVanillaOrder::KillOrFill(kof) => kof.deadline()
         }
     }
 
     fn amount_in(&self) -> u128 {
         match self {
-<<<<<<< HEAD
             GroupedVanillaOrder::Standing(p) => p.amount_in(),
-=======
-            GroupedVanillaOrder::Partial(p) => p.amount_in(),
->>>>>>> 46bff86d
             GroupedVanillaOrder::KillOrFill(kof) => kof.amount_in()
         }
     }
 
     fn limit_price(&self) -> U256 {
         match self {
-<<<<<<< HEAD
             GroupedVanillaOrder::Standing(p) => p.limit_price(),
-=======
-            GroupedVanillaOrder::Partial(p) => p.limit_price(),
->>>>>>> 46bff86d
             GroupedVanillaOrder::KillOrFill(p) => p.limit_price()
         }
     }
 
     fn amount_out_min(&self) -> u128 {
         match self {
-<<<<<<< HEAD
             GroupedVanillaOrder::Standing(p) => p.amount_out_min(),
-=======
-            GroupedVanillaOrder::Partial(p) => p.amount_out_min(),
->>>>>>> 46bff86d
             GroupedVanillaOrder::KillOrFill(kof) => kof.amount_out_min()
         }
     }
@@ -1123,7 +900,6 @@
     }
 
     fn token_in(&self) -> Address {
-<<<<<<< HEAD
         match self {
             GroupedComposableOrder::Partial(p) => p.token_in(),
             GroupedComposableOrder::KillOrFill(kof) => kof.token_in()
@@ -1153,37 +929,6 @@
 
     fn deadline(&self) -> Option<U256> {
         match self {
-=======
-        match self {
-            GroupedComposableOrder::Partial(p) => p.token_in(),
-            GroupedComposableOrder::KillOrFill(kof) => kof.token_in()
-        }
-    }
-
-    fn token_out(&self) -> Address {
-        match self {
-            GroupedComposableOrder::Partial(p) => p.token_out(),
-            GroupedComposableOrder::KillOrFill(kof) => kof.token_out()
-        }
-    }
-
-    fn from(&self) -> Address {
-        match self {
-            GroupedComposableOrder::Partial(p) => p.from(),
-            GroupedComposableOrder::KillOrFill(kof) => kof.from()
-        }
-    }
-
-    fn order_hash(&self) -> TxHash {
-        match self {
-            GroupedComposableOrder::Partial(p) => p.order_hash(),
-            GroupedComposableOrder::KillOrFill(kof) => kof.order_hash()
-        }
-    }
-
-    fn deadline(&self) -> Option<U256> {
-        match self {
->>>>>>> 46bff86d
             GroupedComposableOrder::Partial(p) => p.deadline(),
             GroupedComposableOrder::KillOrFill(kof) => kof.deadline()
         }
