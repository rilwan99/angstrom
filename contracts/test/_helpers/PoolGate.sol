--- conflicted
+++ resolved
@@ -82,22 +82,6 @@
             liquidityDelta: liquidity.signed(),
             salt: salt
         });
-<<<<<<< HEAD
-        bytes memory data =
-            UNI_V4.unlock(abi.encodeCall(this.__addLiquidity, (asset0, asset1, msg.sender, params)));
-        BalanceDelta delta = abi.decode(data, (BalanceDelta));
-        amount0 = uint128(-delta.amount0());
-        amount1 = uint128(-delta.amount1());
-        // try UNI_V4.unlock(abi.encodeCall(this.__addLiquidity, (asset0, asset1, msg.sender, params)))
-        // returns (bytes memory data) {
-        //     BalanceDelta delta = abi.decode(data, (BalanceDelta));
-        //     amount0 = uint128(-delta.amount0());
-        //     amount1 = uint128(-delta.amount1());
-        // } catch (bytes memory err) {
-        //     console.log("stuff failed???");
-        //     console.logBytes(err);
-        // }
-=======
         try UNI_V4.unlock(abi.encodeCall(this.__addLiquidity, (asset0, asset1, msg.sender, params)))
         returns (bytes memory data) {
             BalanceDelta delta = abi.decode(data, (BalanceDelta));
@@ -107,7 +91,6 @@
             console.log("stuff failed???");
             console.logBytes(err);
         }
->>>>>>> 1a22a51a
     }
 
     function removeLiquidity(
@@ -141,13 +124,8 @@
     }
 
     function isInitialized(address asset0, address asset1) public view returns (bool) {
-<<<<<<< HEAD
-        PoolKey memory poolKey = hook.toPoolKey(asset0, asset1, _tickSpacing);
-        Slot0 slot0 = UNI_V4.getSlot0(poolKey.toId());
-=======
         PoolKey memory pk = poolKey(Angstrom(hook), asset0, asset1, _tickSpacing);
         Slot0 slot0 = UNI_V4.getSlot0(pk.toId());
->>>>>>> 1a22a51a
         return slot0.sqrtPriceX96() != 0;
     }
 
@@ -166,13 +144,7 @@
         uint160 sqrtPriceLimitX96
     ) public returns (BalanceDelta swapDelta) {
         bool zeroForOne = assetIn < assetOut;
-<<<<<<< HEAD
-        PoolKey memory key = zeroForOne
-            ? hook.toPoolKey(assetIn, assetOut, _tickSpacing)
-            : hook.toPoolKey(assetOut, assetIn, _tickSpacing);
-=======
         PoolKey memory key = zeroForOne ? poolKey(assetIn, assetOut) : poolKey(assetOut, assetIn);
->>>>>>> 1a22a51a
         swapDelta = UNI_V4.swap(
             key, IPoolManager.SwapParams(zeroForOne, amountSpecified, sqrtPriceLimitX96), ""
         );
@@ -186,15 +158,9 @@
         uint160 initialSqrtPriceX96,
         uint16 storeIndex
     ) public returns (PoolId) {
-<<<<<<< HEAD
-        PoolKey memory poolKey = hook.toPoolKey(asset0, asset1, _tickSpacing);
-        UNI_V4.initialize(poolKey, initialSqrtPriceX96, bytes.concat(bytes2(storeIndex)));
-        return PoolIdLibrary.toId(poolKey);
-=======
         PoolKey memory pk = poolKey(asset0, asset1);
         UNI_V4.initialize(pk, initialSqrtPriceX96, bytes.concat(bytes2(storeIndex)));
         return PoolIdLibrary.toId(pk);
->>>>>>> 1a22a51a
     }
 
     function __addLiquidity(
@@ -203,11 +169,7 @@
         address sender,
         IPoolManager.ModifyLiquidityParams calldata params
     ) public returns (BalanceDelta callerDelta) {
-<<<<<<< HEAD
-        PoolKey memory poolKey = hook.toPoolKey(asset0, asset1, _tickSpacing);
-=======
         PoolKey memory pk = poolKey(asset0, asset1);
->>>>>>> 1a22a51a
         if (address(vm).code.length > 0) vm.startPrank(sender);
         BalanceDelta feeDelta;
         (callerDelta, feeDelta) = UNI_V4.modifyLiquidity(pk, params, "");
@@ -226,15 +188,9 @@
         address sender,
         IPoolManager.ModifyLiquidityParams calldata params
     ) public returns (BalanceDelta delta) {
-<<<<<<< HEAD
-        PoolKey memory poolKey = hook.toPoolKey(asset0, asset1, _tickSpacing);
-        if (address(vm).code.length > 0) vm.startPrank(sender);
-        (delta,) = UNI_V4.modifyLiquidity(poolKey, params, "");
-=======
         PoolKey memory pk = poolKey(Angstrom(hook), asset0, asset1, _tickSpacing);
         if (address(vm).code.length > 0) vm.startPrank(sender);
         (delta,) = UNI_V4.modifyLiquidity(pk, params, "");
->>>>>>> 1a22a51a
 
         bytes32 delta0Slot = keccak256(abi.encode(sender, asset0));
         bytes32 delta1Slot = keccak256(abi.encode(sender, asset1));
